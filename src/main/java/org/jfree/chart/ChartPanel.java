/* ======================================================
 * JFreeChart : a chart library for the Java(tm) platform
 * ======================================================
 *
 * (C) Copyright 2000-present, by David Gilbert and Contributors.
 *
 * Project Info:  https://www.jfree.org/jfreechart/index.html
 *
 * This library is free software; you can redistribute it and/or modify it
 * under the terms of the GNU Lesser General Public License as published by
 * the Free Software Foundation; either version 2.1 of the License, or
 * (at your option) any later version.
 *
 * This library is distributed in the hope that it will be useful, but
 * WITHOUT ANY WARRANTY; without even the implied warranty of MERCHANTABILITY
 * or FITNESS FOR A PARTICULAR PURPOSE. See the GNU Lesser General Public
 * License for more details.
 *
 * You should have received a copy of the GNU Lesser General Public
 * License along with this library; if not, write to the Free Software
 * Foundation, Inc., 51 Franklin Street, Fifth Floor, Boston, MA  02110-1301,
 * USA.
 *
 * [Oracle and Java are registered trademarks of Oracle and/or its affiliates. 
 * Other names may be trademarks of their respective owners.]
 *
 * ---------------
 * ChartPanel.java
 * ---------------
 * (C) Copyright 2000-present, by David Gilbert and Contributors.
 *
 * Original Author:  David Gilbert;
 * Contributor(s):   Andrzej Porebski;
 *                   Soren Caspersen;
 *                   Jonathan Nash;
 *                   Hans-Jurgen Greiner;
 *                   Andreas Schneider;
 *                   Daniel van Enckevort;
 *                   David M O'Donnell;
 *                   Arnaud Lelievre;
 *                   Matthias Rose;
 *                   Onno vd Akker;
 *                   Sergei Ivanov;
 *                   Ulrich Voigt - patch 2686040;
 *                   Alessandro Borges - patch 1460845;
 *                   Martin Hoeller;
 *                   Simon Legner - patch from bug 1129;
 *                   Yuri Blankenstein;
 */

package org.jfree.chart;

import java.awt.AWTEvent;
import java.awt.AWTException;
import java.awt.AlphaComposite;
import java.awt.Color;
import java.awt.Composite;
import java.awt.Cursor;
import java.awt.Dimension;
import java.awt.Graphics;
import java.awt.Graphics2D;
import java.awt.GraphicsConfiguration;
import java.awt.HeadlessException;
import java.awt.Insets;
import java.awt.Paint;
import java.awt.Point;
import java.awt.Rectangle;
import java.awt.Toolkit;
import java.awt.Transparency;
import java.awt.datatransfer.Clipboard;
import java.awt.event.ActionEvent;
import java.awt.event.ActionListener;
import java.awt.event.InputEvent;
import java.awt.event.MouseEvent;
import java.awt.event.MouseListener;
import java.awt.event.MouseMotionListener;
import java.awt.geom.AffineTransform;
import java.awt.geom.Line2D;
import java.awt.geom.Point2D;
import java.awt.geom.Rectangle2D;
import java.awt.image.BufferedImage;
import java.awt.print.PageFormat;
import java.awt.print.Printable;
import java.awt.print.PrinterException;
import java.awt.print.PrinterJob;
import java.io.BufferedWriter;
import java.io.File;
import java.io.FileWriter;
import java.io.IOException;
import java.io.ObjectInputStream;
import java.io.ObjectOutputStream;
import java.io.Serializable;
import java.lang.reflect.Constructor;
import java.lang.reflect.InvocationTargetException;
import java.lang.reflect.Method;
import java.util.ArrayList;
import java.util.EventListener;
import java.util.List;
import java.util.Objects;
import java.util.ResourceBundle;
import java.util.function.Predicate;

import javax.swing.JFileChooser;
import javax.swing.JMenu;
import javax.swing.JMenuItem;
import javax.swing.JOptionPane;
import javax.swing.JPanel;
import javax.swing.JPopupMenu;
import javax.swing.SwingUtilities;
import javax.swing.ToolTipManager;
import javax.swing.event.EventListenerList;
import javax.swing.filechooser.FileNameExtensionFilter;

import org.jfree.chart.editor.ChartEditor;
import org.jfree.chart.editor.ChartEditorManager;
import org.jfree.chart.entity.ChartEntity;
import org.jfree.chart.entity.EntityCollection;
import org.jfree.chart.entity.MovableChartEntity;
import org.jfree.chart.event.ChartChangeEvent;
import org.jfree.chart.event.ChartChangeListener;
import org.jfree.chart.event.ChartProgressEvent;
import org.jfree.chart.event.ChartProgressListener;
import org.jfree.chart.event.OverlayChangeEvent;
import org.jfree.chart.event.OverlayChangeListener;
import org.jfree.chart.panel.Overlay;
import org.jfree.chart.plot.Pannable;
import org.jfree.chart.plot.Plot;
import org.jfree.chart.plot.PlotOrientation;
import org.jfree.chart.plot.PlotRenderingInfo;
import org.jfree.chart.plot.Zoomable;
import org.jfree.chart.util.Args;
import org.jfree.chart.util.ResourceBundleWrapper;
import org.jfree.chart.util.SerialUtils;

/**
 * A Swing GUI component for displaying a {@link JFreeChart} object.
 * <P>
 * The panel registers with the chart to receive notification of changes to any
 * component of the chart.  The chart is redrawn automatically whenever this
 * notification is received.
 */
public class ChartPanel extends JPanel implements ChartChangeListener,
        ChartProgressListener, ActionListener, MouseListener,
        MouseMotionListener, OverlayChangeListener, Printable, Serializable {

    /** For serialization. */
    private static final long serialVersionUID = 6046366297214274674L;

    /**
     * Default setting for buffer usage.  The default has been changed to
     * {@code true} from version 1.0.13 onwards, because of a severe
     * performance problem with drawing the zoom rectangle using XOR (which
     * now happens only when the buffer is NOT used).
     */
    public static final boolean DEFAULT_BUFFER_USED = true;

    /** The default panel width. */
    public static final int DEFAULT_WIDTH = 1024;

    /** The default panel height. */
    public static final int DEFAULT_HEIGHT = 768;

    /** The default limit below which chart scaling kicks in. */
    public static final int DEFAULT_MINIMUM_DRAW_WIDTH = 300;

    /** The default limit below which chart scaling kicks in. */
    public static final int DEFAULT_MINIMUM_DRAW_HEIGHT = 200;

    /** The default limit above which chart scaling kicks in. */
    public static final int DEFAULT_MAXIMUM_DRAW_WIDTH = 2048;

    /** The default limit above which chart scaling kicks in. */
    public static final int DEFAULT_MAXIMUM_DRAW_HEIGHT = 1536;

    /** The minimum size required to perform a zoom on a rectangle */
    public static final int DEFAULT_ZOOM_TRIGGER_DISTANCE = 10;

    /** Properties action command. */
    public static final String PROPERTIES_COMMAND = "PROPERTIES";

    /**
     * Copy action command.
     */
    public static final String COPY_COMMAND = "COPY";

    /** Save action command. */
    public static final String SAVE_COMMAND = "SAVE";

    /** Action command to save as PNG. */
    private static final String SAVE_AS_PNG_COMMAND = "SAVE_AS_PNG";
    
    /** Action command to save as SVG. */
    private static final String SAVE_AS_SVG_COMMAND = "SAVE_AS_SVG";
    
    /** Action command to save as PDF. */
    private static final String SAVE_AS_PDF_COMMAND = "SAVE_AS_PDF";
    
    /** Print action command. */
    public static final String PRINT_COMMAND = "PRINT";

    /** Zoom in (both axes) action command. */
    public static final String ZOOM_IN_BOTH_COMMAND = "ZOOM_IN_BOTH";

    /** Zoom in (domain axis only) action command. */
    public static final String ZOOM_IN_DOMAIN_COMMAND = "ZOOM_IN_DOMAIN";

    /** Zoom in (range axis only) action command. */
    public static final String ZOOM_IN_RANGE_COMMAND = "ZOOM_IN_RANGE";

    /** Zoom out (both axes) action command. */
    public static final String ZOOM_OUT_BOTH_COMMAND = "ZOOM_OUT_BOTH";

    /** Zoom out (domain axis only) action command. */
    public static final String ZOOM_OUT_DOMAIN_COMMAND = "ZOOM_DOMAIN_BOTH";

    /** Zoom out (range axis only) action command. */
    public static final String ZOOM_OUT_RANGE_COMMAND = "ZOOM_RANGE_BOTH";

    /** Zoom reset (both axes) action command. */
    public static final String ZOOM_RESET_BOTH_COMMAND = "ZOOM_RESET_BOTH";

    /** Zoom reset (domain axis only) action command. */
    public static final String ZOOM_RESET_DOMAIN_COMMAND = "ZOOM_RESET_DOMAIN";

    /** Zoom reset (range axis only) action command. */
    public static final String ZOOM_RESET_RANGE_COMMAND = "ZOOM_RESET_RANGE";

    /** Illustrates that move is not allowed */
    private static final Cursor INVALID_MOVE_CURSOR;

    static {
        Cursor invalidMoveCursor = Cursor.getDefaultCursor();
        try {
            invalidMoveCursor = Cursor.getSystemCustomCursor("Invalid.32x32");
        } catch (HeadlessException | AWTException e1) {
            // Ignore
        }
        INVALID_MOVE_CURSOR = invalidMoveCursor;
    }

    /** The chart that is displayed in the panel. */
    private JFreeChart chart;

    /** Storage for registered (chart) mouse listeners. */
    private transient EventListenerList chartMouseListeners;

    /** A flag that controls whether the off-screen buffer is used. */
    private final boolean useBuffer;

    /** A flag that indicates that the buffer should be refreshed. */
    private boolean refreshBuffer;

    /** A buffer for the rendered chart. */
    private transient BufferedImage chartBuffer;

    /**
     * The minimum width for drawing a chart (uses scaling for smaller widths).
     */
    private int minimumDrawWidth;

    /**
     * The minimum height for drawing a chart (uses scaling for smaller
     * heights).
     */
    private int minimumDrawHeight;

    /**
     * The maximum width for drawing a chart (uses scaling for bigger
     * widths).
     */
    private int maximumDrawWidth;

    /**
     * The maximum height for drawing a chart (uses scaling for bigger
     * heights).
     */
    private int maximumDrawHeight;

    /** The popup menu for the frame. */
    private JPopupMenu popup;

    /** The drawing info collected the last time the chart was drawn. */
    private final ChartRenderingInfo info;

    /** The chart anchor point. */
    private Point2D anchor;

    /** The scale factor used to draw the chart. */
    private double scaleX;

    /** The scale factor used to draw the chart. */
    private double scaleY;

    /** The plot orientation. */
    private PlotOrientation orientation = PlotOrientation.VERTICAL;

    /** A flag that controls whether domain zooming is enabled. */
    private boolean domainZoomable = false;

    /** A flag that controls whether range zooming is enabled. */
    private boolean rangeZoomable = false;

    /**
     * The zoom rectangle starting point (selected by the user with a mouse
     * click).  This is a point on the screen, not the chart (which may have
     * been scaled up or down to fit the panel).
     */
    private Point2D zoomPoint = null;

    /** The zoom rectangle (selected by the user with the mouse). */
    private transient Rectangle2D zoomRectangle = null;

    /** Controls if the zoom rectangle is drawn as an outline or filled. */
    private boolean fillZoomRectangle = true;

    /** The minimum distance required to drag the mouse to trigger a zoom. */
    private int zoomTriggerDistance;

    /** A flag that controls whether horizontal tracing is enabled. */
    private boolean horizontalAxisTrace = false;

    /** A flag that controls whether vertical tracing is enabled. */
    private boolean verticalAxisTrace = false;

    /** A vertical trace line. */
    private transient Line2D verticalTraceLine;

    /** A horizontal trace line. */
    private transient Line2D horizontalTraceLine;

    /** Menu item for zooming in on a chart (both axes). */
    private JMenuItem zoomInBothMenuItem;

    /** Menu item for zooming in on a chart (domain axis). */
    private JMenuItem zoomInDomainMenuItem;

    /** Menu item for zooming in on a chart (range axis). */
    private JMenuItem zoomInRangeMenuItem;

    /** Menu item for zooming out on a chart. */
    private JMenuItem zoomOutBothMenuItem;

    /** Menu item for zooming out on a chart (domain axis). */
    private JMenuItem zoomOutDomainMenuItem;

    /** Menu item for zooming out on a chart (range axis). */
    private JMenuItem zoomOutRangeMenuItem;

    /** Menu item for resetting the zoom (both axes). */
    private JMenuItem zoomResetBothMenuItem;

    /** Menu item for resetting the zoom (domain axis only). */
    private JMenuItem zoomResetDomainMenuItem;

    /** Menu item for resetting the zoom (range axis only). */
    private JMenuItem zoomResetRangeMenuItem;

    /**
     * The default directory for saving charts to file.
     */
    private File defaultDirectoryForSaveAs;

    /** A flag that controls whether file extensions are enforced. */
    private boolean enforceFileExtensions;

    /** A flag that indicates if original tooltip delays are changed. */
    private boolean ownToolTipDelaysActive;

    /** Original initial tooltip delay of ToolTipManager.sharedInstance(). */
    private int originalToolTipInitialDelay;

    /** Original reshow tooltip delay of ToolTipManager.sharedInstance(). */
    private int originalToolTipReshowDelay;

    /** Original dismiss tooltip delay of ToolTipManager.sharedInstance(). */
    private int originalToolTipDismissDelay;

    /** Own initial tooltip delay to be used in this chart panel. */
    private int ownToolTipInitialDelay;

    /** Own reshow tooltip delay to be used in this chart panel. */
    private int ownToolTipReshowDelay;

    /** Own dismiss tooltip delay to be used in this chart panel. */
    private int ownToolTipDismissDelay;

    /** The factor used to zoom in on an axis range. */
    private double zoomInFactor = 0.5;

    /** The factor used to zoom out on an axis range. */
    private double zoomOutFactor = 2.0;

    /**
     * A flag that controls whether zoom operations are centred on the
     * current anchor point, or the centre point of the relevant axis.
     */
    private boolean zoomAroundAnchor;

    /**
     * The paint used to draw the zoom rectangle outline.
     */
    private transient Paint zoomOutlinePaint;

    /**
     * The zoom fill paint (should use transparency).
     */
    private transient Paint zoomFillPaint;

    /** The resourceBundle for the localization. */
    protected static ResourceBundle localizationResources
            = ResourceBundleWrapper.getBundle(
                    "org.jfree.chart.LocalizationBundle");

    /** 
     * Temporary storage for the width and height of the chart 
     * drawing area during panning.
     */
    private double panW, panH;

    /** The last mouse position during panning. */
    private Point panLast;

    /**
     * The mask for mouse events to trigger panning.
     */
    private int panMask = InputEvent.CTRL_DOWN_MASK;

    /** The movable chart entity (selected by the user by dragging the mouse). */
    private transient MovableChartEntity movableChartEntity;

    /** The predicate that enables dragging a movable chart entity */ 
    private Predicate<MouseEvent> moveChartEntityPredicate = 
            e -> e.getButton() == MouseEvent.BUTTON1;
    
    /**
     * The move starting point (selected by the user with a mouse
     * click). This is a point on the screen, not the chart (which may have been
     * scaled up or down to fit the panel).
     */
    private transient Point2D moveChartEntityFrom;
    
    /**
     * The move end point (selected by the user by dragging the mouse). This is
     * a point on the screen, not the chart (which may have been scaled up or
     * down to fit the panel).
     */
    private transient Point2D moveChartEntityTo;
    
    /** The paint to use to illustrate where the chart entity will be moved to */
    private transient Paint moveChartEntityFillPaint;

    /**
     * A list of overlays for the panel.
     */
    private final List<Overlay> overlays;
    
    /**
     * Constructs a panel that displays the specified chart.
     *
     * @param chart  the chart.
     */
    public ChartPanel(JFreeChart chart) {
        this(chart, DEFAULT_WIDTH, DEFAULT_HEIGHT,
            DEFAULT_MINIMUM_DRAW_WIDTH, DEFAULT_MINIMUM_DRAW_HEIGHT,
            DEFAULT_MAXIMUM_DRAW_WIDTH, DEFAULT_MAXIMUM_DRAW_HEIGHT,
            DEFAULT_BUFFER_USED,
            true,  // properties
            true,  // save
            true,  // print
            true,  // zoom
            true   // tooltips
        );

    }

    /**
     * Constructs a panel containing a chart.  The {@code useBuffer} flag
     * controls whether an offscreen {@code BufferedImage} is
     * maintained for the chart.  If the buffer is used, more memory is
     * consumed, but panel repaints will be a lot quicker in cases where the
     * chart itself hasn't changed (for example, when another frame is moved
     * to reveal the panel).  WARNING: If you set the {@code useBuffer}
     * flag to false, note that the mouse zooming rectangle will (in that case)
     * be drawn using XOR, and there is a SEVERE performance problem with that
     * on JRE6 on Windows.
     *
     * @param chart  the chart.
     * @param useBuffer  a flag controlling whether an off-screen buffer
     *                   is used (read the warning above before setting this
     *                   to {@code false}).
     */
    public ChartPanel(JFreeChart chart, boolean useBuffer) {

        this(chart, DEFAULT_WIDTH, DEFAULT_HEIGHT, DEFAULT_MINIMUM_DRAW_WIDTH,
                DEFAULT_MINIMUM_DRAW_HEIGHT, DEFAULT_MAXIMUM_DRAW_WIDTH,
                DEFAULT_MAXIMUM_DRAW_HEIGHT, useBuffer,
                true,  // properties
                true,  // save
                true,  // print
                true,  // zoom
                true   // tooltips
                );

    }

    /**
     * Constructs a JFreeChart panel.
     *
     * @param chart  the chart.
     * @param properties  a flag indicating whether the chart property
     *                    editor should be available via the popup menu.
     * @param save  a flag indicating whether save options should be
     *              available via the popup menu.
     * @param print  a flag indicating whether the print option
     *               should be available via the popup menu.
     * @param zoom  a flag indicating whether zoom options should
     *              be added to the popup menu.
     * @param tooltips  a flag indicating whether tooltips should be
     *                  enabled for the chart.
     */
    public ChartPanel(JFreeChart chart, boolean properties, boolean save,
            boolean print, boolean zoom, boolean tooltips) {

        this(chart, DEFAULT_WIDTH, DEFAULT_HEIGHT,
             DEFAULT_MINIMUM_DRAW_WIDTH, DEFAULT_MINIMUM_DRAW_HEIGHT,
             DEFAULT_MAXIMUM_DRAW_WIDTH, DEFAULT_MAXIMUM_DRAW_HEIGHT,
             DEFAULT_BUFFER_USED, properties, save, print, zoom, tooltips);

    }

    /**
     * Constructs a JFreeChart panel.
     *
     * @param chart  the chart.
     * @param width  the preferred width of the panel.
     * @param height  the preferred height of the panel.
     * @param minimumDrawWidth  the minimum drawing width.
     * @param minimumDrawHeight  the minimum drawing height.
     * @param maximumDrawWidth  the maximum drawing width.
     * @param maximumDrawHeight  the maximum drawing height.
     * @param useBuffer  a flag that indicates whether to use the off-screen
     *                   buffer to improve performance (at the expense of
     *                   memory).
     * @param properties  a flag indicating whether the chart property
     *                    editor should be available via the popup menu.
     * @param save  a flag indicating whether save options should be
     *              available via the popup menu.
     * @param print  a flag indicating whether the print option
     *               should be available via the popup menu.
     * @param zoom  a flag indicating whether zoom options should be
     *              added to the popup menu.
     * @param tooltips  a flag indicating whether tooltips should be
     *                  enabled for the chart.
     */
    public ChartPanel(JFreeChart chart, int width, int height,
            int minimumDrawWidth, int minimumDrawHeight, int maximumDrawWidth,
            int maximumDrawHeight, boolean useBuffer, boolean properties,
            boolean save, boolean print, boolean zoom, boolean tooltips) {

        this(chart, width, height, minimumDrawWidth, minimumDrawHeight,
                maximumDrawWidth, maximumDrawHeight, useBuffer, properties,
                true, save, print, zoom, tooltips);
    }

    /**
     * Constructs a JFreeChart panel.
     *
     * @param chart  the chart.
     * @param width  the preferred width of the panel.
     * @param height  the preferred height of the panel.
     * @param minimumDrawWidth  the minimum drawing width.
     * @param minimumDrawHeight  the minimum drawing height.
     * @param maximumDrawWidth  the maximum drawing width.
     * @param maximumDrawHeight  the maximum drawing height.
     * @param useBuffer  a flag that indicates whether to use the off-screen
     *                   buffer to improve performance (at the expense of
     *                   memory).
     * @param properties  a flag indicating whether the chart property
     *                    editor should be available via the popup menu.
     * @param copy  a flag indicating whether a copy option should be
     *              available via the popup menu.
     * @param save  a flag indicating whether save options should be
     *              available via the popup menu.
     * @param print  a flag indicating whether the print option
     *               should be available via the popup menu.
     * @param zoom  a flag indicating whether zoom options should be
     *              added to the popup menu.
     * @param tooltips  a flag indicating whether tooltips should be
     *                  enabled for the chart.
     */
    public ChartPanel(JFreeChart chart, int width, int height,
           int minimumDrawWidth, int minimumDrawHeight, int maximumDrawWidth,
           int maximumDrawHeight, boolean useBuffer, boolean properties,
           boolean copy, boolean save, boolean print, boolean zoom,
           boolean tooltips) {

        setChart(chart);
        this.chartMouseListeners = new EventListenerList();
        this.info = new ChartRenderingInfo();
        setPreferredSize(new Dimension(width, height));
        this.useBuffer = useBuffer;
        this.refreshBuffer = false;
        this.minimumDrawWidth = minimumDrawWidth;
        this.minimumDrawHeight = minimumDrawHeight;
        this.maximumDrawWidth = maximumDrawWidth;
        this.maximumDrawHeight = maximumDrawHeight;
        this.zoomTriggerDistance = DEFAULT_ZOOM_TRIGGER_DISTANCE;

        // set up popup menu...
        this.popup = null;
        if (properties || copy || save || print || zoom) {
            this.popup = createPopupMenu(properties, copy, save, print, zoom);
        }

        enableEvents(AWTEvent.MOUSE_EVENT_MASK);
        enableEvents(AWTEvent.MOUSE_MOTION_EVENT_MASK);
        setDisplayToolTips(tooltips);
        addMouseListener(this);
        addMouseMotionListener(this);

        this.defaultDirectoryForSaveAs = null;
        this.enforceFileExtensions = true;

        // initialize ChartPanel-specific tool tip delays with
        // values the from ToolTipManager.sharedInstance()
        ToolTipManager ttm = ToolTipManager.sharedInstance();
        this.ownToolTipInitialDelay = ttm.getInitialDelay();
        this.ownToolTipDismissDelay = ttm.getDismissDelay();
        this.ownToolTipReshowDelay = ttm.getReshowDelay();

        this.zoomAroundAnchor = false;
        this.zoomOutlinePaint = Color.BLUE;
        this.zoomFillPaint = new Color(0, 0, 255, 63);

<<<<<<< HEAD
        this.moveChartEntityFillPaint = new Color(0, 0, 0, 63);

        this.panMask = InputEvent.CTRL_MASK;
=======
        this.panMask = InputEvent.CTRL_DOWN_MASK;
>>>>>>> 9a268b79
        // for MacOSX we can't use the CTRL key for mouse drags, see:
        // http://developer.apple.com/qa/qa2004/qa1362.html
        String osName = System.getProperty("os.name").toLowerCase();
        if (osName.startsWith("mac os x")) {
            this.panMask = InputEvent.ALT_DOWN_MASK;
        }

        this.overlays = new ArrayList<>();
    }

    /**
     * Returns the chart contained in the panel.
     *
     * @return The chart (possibly {@code null}).
     */
    public JFreeChart getChart() {
        return this.chart;
    }

    /**
     * Sets the chart that is displayed in the panel.
     *
     * @param chart  the chart ({@code null} permitted).
     */
    public void setChart(JFreeChart chart) {

        // stop listening for changes to the existing chart
        if (this.chart != null) {
            this.chart.removeChangeListener(this);
            this.chart.removeProgressListener(this);
        }

        // add the new chart
        this.chart = chart;
        if (chart != null) {
            this.chart.addChangeListener(this);
            this.chart.addProgressListener(this);
            Plot plot = chart.getPlot();
            this.domainZoomable = false;
            this.rangeZoomable = false;
            if (plot instanceof Zoomable) {
                Zoomable z = (Zoomable) plot;
                this.domainZoomable = z.isDomainZoomable();
                this.rangeZoomable = z.isRangeZoomable();
                this.orientation = z.getOrientation();
            }
        }
        else {
            this.domainZoomable = false;
            this.rangeZoomable = false;
        }
        if (this.useBuffer) {
            this.refreshBuffer = true;
        }
        repaint();

    }

    /**
     * Returns the minimum drawing width for charts.
     * <P>
     * If the width available on the panel is less than this, then the chart is
     * drawn at the minimum width then scaled down to fit.
     *
     * @return The minimum drawing width.
     */
    public int getMinimumDrawWidth() {
        return this.minimumDrawWidth;
    }

    /**
     * Sets the minimum drawing width for the chart on this panel.
     * <P>
     * At the time the chart is drawn on the panel, if the available width is
     * less than this amount, the chart will be drawn using the minimum width
     * then scaled down to fit the available space.
     *
     * @param width  The width.
     */
    public void setMinimumDrawWidth(int width) {
        this.minimumDrawWidth = width;
    }

    /**
     * Returns the maximum drawing width for charts.
     * <P>
     * If the width available on the panel is greater than this, then the chart
     * is drawn at the maximum width then scaled up to fit.
     *
     * @return The maximum drawing width.
     */
    public int getMaximumDrawWidth() {
        return this.maximumDrawWidth;
    }

    /**
     * Sets the maximum drawing width for the chart on this panel.
     * <P>
     * At the time the chart is drawn on the panel, if the available width is
     * greater than this amount, the chart will be drawn using the maximum
     * width then scaled up to fit the available space.
     *
     * @param width  The width.
     */
    public void setMaximumDrawWidth(int width) {
        this.maximumDrawWidth = width;
    }

    /**
     * Returns the minimum drawing height for charts.
     * <P>
     * If the height available on the panel is less than this, then the chart
     * is drawn at the minimum height then scaled down to fit.
     *
     * @return The minimum drawing height.
     */
    public int getMinimumDrawHeight() {
        return this.minimumDrawHeight;
    }

    /**
     * Sets the minimum drawing height for the chart on this panel.
     * <P>
     * At the time the chart is drawn on the panel, if the available height is
     * less than this amount, the chart will be drawn using the minimum height
     * then scaled down to fit the available space.
     *
     * @param height  The height.
     */
    public void setMinimumDrawHeight(int height) {
        this.minimumDrawHeight = height;
    }

    /**
     * Returns the maximum drawing height for charts.
     * <P>
     * If the height available on the panel is greater than this, then the
     * chart is drawn at the maximum height then scaled up to fit.
     *
     * @return The maximum drawing height.
     */
    public int getMaximumDrawHeight() {
        return this.maximumDrawHeight;
    }

    /**
     * Sets the maximum drawing height for the chart on this panel.
     * <P>
     * At the time the chart is drawn on the panel, if the available height is
     * greater than this amount, the chart will be drawn using the maximum
     * height then scaled up to fit the available space.
     *
     * @param height  The height.
     */
    public void setMaximumDrawHeight(int height) {
        this.maximumDrawHeight = height;
    }

    /**
     * Returns the X scale factor for the chart.  This will be 1.0 if no
     * scaling has been used.
     *
     * @return The scale factor.
     */
    public double getScaleX() {
        return this.scaleX;
    }

    /**
     * Returns the Y scale factory for the chart.  This will be 1.0 if no
     * scaling has been used.
     *
     * @return The scale factor.
     */
    public double getScaleY() {
        return this.scaleY;
    }

    /**
     * Returns the anchor point.
     *
     * @return The anchor point (possibly {@code null}).
     */
    public Point2D getAnchor() {
        return this.anchor;
    }

    /**
     * Sets the anchor point.  This method is provided for the use of
     * subclasses, not end users.
     *
     * @param anchor  the anchor point ({@code null} permitted).
     */
    protected void setAnchor(Point2D anchor) {
        this.anchor = anchor;
    }

    /**
     * Returns the popup menu.
     *
     * @return The popup menu.
     */
    public JPopupMenu getPopupMenu() {
        return this.popup;
    }

    /**
     * Sets the popup menu for the panel.
     *
     * @param popup  the popup menu ({@code null} permitted).
     */
    public void setPopupMenu(JPopupMenu popup) {
        this.popup = popup;
    }

    /**
     * Returns the chart rendering info from the most recent chart redraw.
     *
     * @return The chart rendering info.
     */
    public ChartRenderingInfo getChartRenderingInfo() {
        return this.info;
    }

    /**
     * A convenience method that switches on mouse-based zooming.
     *
     * @param flag  {@code true} enables zooming and rectangle fill on
     *              zoom.
     */
    public void setMouseZoomable(boolean flag) {
        setMouseZoomable(flag, true);
    }

    /**
     * A convenience method that switches on mouse-based zooming.
     *
     * @param flag  {@code true} if zooming enabled
     * @param fillRectangle  {@code true} if zoom rectangle is filled,
     *                       false if rectangle is shown as outline only.
     */
    public void setMouseZoomable(boolean flag, boolean fillRectangle) {
        setDomainZoomable(flag);
        setRangeZoomable(flag);
        setFillZoomRectangle(fillRectangle);
    }

    /**
     * Returns the flag that determines whether zooming is enabled for
     * the domain axis.
     *
     * @return A boolean.
     */
    public boolean isDomainZoomable() {
        return this.domainZoomable;
    }

    /**
     * Sets the flag that controls whether zooming is enabled for the
     * domain axis.  A check is made to ensure that the current plot supports
     * zooming for the domain values.
     *
     * @param flag  {@code true} enables zooming if possible.
     */
    public void setDomainZoomable(boolean flag) {
        if (flag) {
            Plot plot = this.chart.getPlot();
            if (plot instanceof Zoomable) {
                Zoomable z = (Zoomable) plot;
                this.domainZoomable = z.isDomainZoomable();
            }
        } else {
            this.domainZoomable = false;
        }
    }

    /**
     * Returns the flag that determines whether zooming is enabled for
     * the range axis.
     *
     * @return A boolean.
     */
    public boolean isRangeZoomable() {
        return this.rangeZoomable;
    }

    /**
     * A flag that controls mouse-based zooming on the vertical axis.
     *
     * @param flag  {@code true} enables zooming.
     */
    public void setRangeZoomable(boolean flag) {
        if (flag) {
            Plot plot = this.chart.getPlot();
            if (plot instanceof Zoomable) {
                Zoomable z = (Zoomable) plot;
                this.rangeZoomable = z.isRangeZoomable();
            }
        } else {
            this.rangeZoomable = false;
        }
    }

    /**
     * Returns the flag that controls whether the zoom rectangle is
     * filled when drawn.
     *
     * @return A boolean.
     */
    public boolean getFillZoomRectangle() {
        return this.fillZoomRectangle;
    }

    /**
     * A flag that controls how the zoom rectangle is drawn.
     *
     * @param flag  {@code true} instructs to fill the rectangle on
     *              zoom, otherwise it will be outlined.
     */
    public void setFillZoomRectangle(boolean flag) {
        this.fillZoomRectangle = flag;
    }

    /**
     * Returns the zoom trigger distance.  This controls how far the mouse must
     * move before a zoom action is triggered.
     *
     * @return The distance (in Java2D units).
     */
    public int getZoomTriggerDistance() {
        return this.zoomTriggerDistance;
    }

    /**
     * Sets the zoom trigger distance.  This controls how far the mouse must
     * move before a zoom action is triggered.
     *
     * @param distance  the distance (in Java2D units).
     */
    public void setZoomTriggerDistance(int distance) {
        this.zoomTriggerDistance = distance;
    }

    /**
     * Returns the flag that controls whether a horizontal axis trace
     * line is drawn over the plot area at the current mouse location.
     *
     * @return A boolean.
     */
    public boolean getHorizontalAxisTrace() {
        return this.horizontalAxisTrace;
    }

    /**
     * A flag that controls trace lines on the horizontal axis.
     *
     * @param flag  {@code true} enables trace lines for the mouse
     *      pointer on the horizontal axis.
     */
    public void setHorizontalAxisTrace(boolean flag) {
        this.horizontalAxisTrace = flag;
    }

    /**
     * Returns the horizontal trace line.
     *
     * @return The horizontal trace line (possibly {@code null}).
     */
    protected Line2D getHorizontalTraceLine() {
        return this.horizontalTraceLine;
    }

    /**
     * Sets the horizontal trace line.
     *
     * @param line  the line ({@code null} permitted).
     */
    protected void setHorizontalTraceLine(Line2D line) {
        this.horizontalTraceLine = line;
    }

    /**
     * Returns the flag that controls whether a vertical axis trace
     * line is drawn over the plot area at the current mouse location.
     *
     * @return A boolean.
     */
    public boolean getVerticalAxisTrace() {
        return this.verticalAxisTrace;
    }

    /**
     * A flag that controls trace lines on the vertical axis.
     *
     * @param flag  {@code true} enables trace lines for the mouse
     *              pointer on the vertical axis.
     */
    public void setVerticalAxisTrace(boolean flag) {
        this.verticalAxisTrace = flag;
    }

    /**
     * Returns the vertical trace line.
     *
     * @return The vertical trace line (possibly {@code null}).
     */
    protected Line2D getVerticalTraceLine() {
        return this.verticalTraceLine;
    }

    /**
     * Sets the vertical trace line.
     *
     * @param line  the line ({@code null} permitted).
     */
    protected void setVerticalTraceLine(Line2D line) {
        this.verticalTraceLine = line;
    }

    /**
     * Returns the default directory for the "save as" option.
     *
     * @return The default directory (possibly {@code null}).
     */
    public File getDefaultDirectoryForSaveAs() {
        return this.defaultDirectoryForSaveAs;
    }

    /**
     * Sets the default directory for the "save as" option.  If you set this
     * to {@code null}, the user's default directory will be used.
     *
     * @param directory  the directory ({@code null} permitted).
     */
    public void setDefaultDirectoryForSaveAs(File directory) {
        if (directory != null) {
            if (!directory.isDirectory()) {
                throw new IllegalArgumentException(
                        "The 'directory' argument is not a directory.");
            }
        }
        this.defaultDirectoryForSaveAs = directory;
    }

    /**
     * Returns {@code true} if file extensions should be enforced, and
     * {@code false} otherwise.
     *
     * @return The flag.
     *
     * @see #setEnforceFileExtensions(boolean)
     */
    public boolean isEnforceFileExtensions() {
        return this.enforceFileExtensions;
    }

    /**
     * Sets a flag that controls whether file extensions are enforced.
     *
     * @param enforce  the new flag value.
     *
     * @see #isEnforceFileExtensions()
     */
    public void setEnforceFileExtensions(boolean enforce) {
        this.enforceFileExtensions = enforce;
    }

    public void setMoveChartEntityPredicate(
            Predicate<MouseEvent> moveChartEntityPredicate) {
        this.moveChartEntityPredicate = moveChartEntityPredicate;
    }

    public Paint getMoveChartEntityFillPaint() {
        return moveChartEntityFillPaint;
    }
    
    public void setMoveChartEntityFillPaint(Paint moveChartEntityFillPaint) {
        this.moveChartEntityFillPaint = moveChartEntityFillPaint;
    }
    
    
    /**
     * Returns the flag that controls whether zoom operations are
     * centered around the current anchor point.
     *
     * @return A boolean.
     *
     * @see #setZoomAroundAnchor(boolean)
     */
    public boolean getZoomAroundAnchor() {
        return this.zoomAroundAnchor;
    }

    /**
     * Sets the flag that controls whether zoom operations are
     * centered around the current anchor point.
     *
     * @param zoomAroundAnchor  the new flag value.
     *
     * @see #getZoomAroundAnchor()
     */
    public void setZoomAroundAnchor(boolean zoomAroundAnchor) {
        this.zoomAroundAnchor = zoomAroundAnchor;
    }

    /**
     * Returns the zoom rectangle fill paint.
     *
     * @return The zoom rectangle fill paint (never {@code null}).
     *
     * @see #setZoomFillPaint(java.awt.Paint)
     * @see #setFillZoomRectangle(boolean)
     */
    public Paint getZoomFillPaint() {
        return this.zoomFillPaint;
    }

    /**
     * Sets the zoom rectangle fill paint.
     *
     * @param paint  the paint ({@code null} not permitted).
     *
     * @see #getZoomFillPaint()
     * @see #getFillZoomRectangle()
     */
    public void setZoomFillPaint(Paint paint) {
        Args.nullNotPermitted(paint, "paint");
        this.zoomFillPaint = paint;
    }

    /**
     * Returns the zoom rectangle outline paint.
     *
     * @return The zoom rectangle outline paint (never {@code null}).
     *
     * @see #setZoomOutlinePaint(java.awt.Paint)
     * @see #setFillZoomRectangle(boolean)
     */
    public Paint getZoomOutlinePaint() {
        return this.zoomOutlinePaint;
    }

    /**
     * Sets the zoom rectangle outline paint.
     *
     * @param paint  the paint ({@code null} not permitted).
     *
     * @see #getZoomOutlinePaint()
     * @see #getFillZoomRectangle()
     */
    public void setZoomOutlinePaint(Paint paint) {
        this.zoomOutlinePaint = paint;
    }

    /**
     * The mouse wheel handler.
     */
    private MouseWheelHandler mouseWheelHandler;

    /**
     * Returns {@code true} if the mouse wheel handler is enabled, and
     * {@code false} otherwise.
     *
     * @return A boolean.
     */
    public boolean isMouseWheelEnabled() {
        return this.mouseWheelHandler != null;
    }

    /**
     * Enables or disables mouse wheel support for the panel.
     *
     * @param flag  a boolean.
     */
    public void setMouseWheelEnabled(boolean flag) {
        if (flag && this.mouseWheelHandler == null) {
            this.mouseWheelHandler = new MouseWheelHandler(this);
        }
        else if (!flag && this.mouseWheelHandler != null) {
            this.removeMouseWheelListener(this.mouseWheelHandler);
            this.mouseWheelHandler = null;
        } 
    }

    /**
     * Add an overlay to the panel.
     *
     * @param overlay  the overlay ({@code null} not permitted).
     */
    public void addOverlay(Overlay overlay) {
        Args.nullNotPermitted(overlay, "overlay");
        this.overlays.add(overlay);
        overlay.addChangeListener(this);
        repaint();
    }

    /**
     * Removes an overlay from the panel.
     *
     * @param overlay  the overlay to remove ({@code null} not permitted).
     */
    public void removeOverlay(Overlay overlay) {
        Args.nullNotPermitted(overlay, "overlay");
        boolean removed = this.overlays.remove(overlay);
        if (removed) {
            overlay.removeChangeListener(this);
            repaint();
        }
    }

    /**
     * Handles a change to an overlay by repainting the panel.
     *
     * @param event  the event.
     */
    @Override
    public void overlayChanged(OverlayChangeEvent event) {
        repaint();
    }

    /**
     * Switches the display of tooltips for the panel on or off.  Note that
     * tooltips can only be displayed if the chart has been configured to
     * generate tooltip items.
     *
     * @param flag  {@code true} to enable tooltips, {@code false} to
     *              disable tooltips.
     */
    public void setDisplayToolTips(boolean flag) {
        if (flag) {
            ToolTipManager.sharedInstance().registerComponent(this);
        }
        else {
            ToolTipManager.sharedInstance().unregisterComponent(this);
        }
    }

    /**
     * Returns a string for the tooltip.
     *
     * @param e  the mouse event.
     *
     * @return A tool tip or {@code null} if no tooltip is available.
     */
    @Override
    public String getToolTipText(MouseEvent e) {
        String result = null;
        if (this.info != null) {
            EntityCollection entities = this.info.getEntityCollection();
            if (entities != null) {
                Insets insets = getInsets();
                ChartEntity entity = entities.getEntity(
                        (int) ((e.getX() - insets.left) / this.scaleX),
                        (int) ((e.getY() - insets.top) / this.scaleY));
                if (entity != null) {
                    result = entity.getToolTipText();
                }
            }
        }
        return result;
    }

    /**
     * Translates a Java2D point on the chart to a screen location.
     *
     * @param java2DPoint  the Java2D point.
     *
     * @return The screen location.
     */
    public Point translateJava2DToScreen(Point2D java2DPoint) {
        Insets insets = getInsets();
        int x = (int) (java2DPoint.getX() * this.scaleX + insets.left);
        int y = (int) (java2DPoint.getY() * this.scaleY + insets.top);
        return new Point(x, y);
    }

    /**
     * Translates a panel (component) location to a Java2D point.
     *
     * @param screenPoint  the screen location ({@code null} not
     *                     permitted).
     *
     * @return The Java2D coordinates.
     */
    public Point2D translateScreenToJava2D(Point screenPoint) {
        Insets insets = getInsets();
        double x = (screenPoint.getX() - insets.left) / this.scaleX;
        double y = (screenPoint.getY() - insets.top) / this.scaleY;
        return new Point2D.Double(x, y);
    }

    /**
     * Applies any scaling that is in effect for the chart drawing to the
     * given rectangle.
     *
     * @param rect  the rectangle ({@code null} not permitted).
     *
     * @return A new scaled rectangle.
     */
    public Rectangle2D scale(Rectangle2D rect) {
        Insets insets = getInsets();
        double x = rect.getX() * getScaleX() + insets.left;
        double y = rect.getY() * getScaleY() + insets.top;
        double w = rect.getWidth() * getScaleX();
        double h = rect.getHeight() * getScaleY();
        return new Rectangle2D.Double(x, y, w, h);
    }

    /**
     * Returns the chart entity at a given point.
     * <P>
     * This method will return null if there is (a) no entity at the given
     * point, or (b) no entity collection has been generated.
     *
     * @param viewX  the x-coordinate.
     * @param viewY  the y-coordinate.
     *
     * @return The chart entity (possibly {@code null}).
     */
    public ChartEntity getEntityForPoint(int viewX, int viewY) {

        ChartEntity result = null;
        if (this.info != null) {
            Insets insets = getInsets();
            double x = (viewX - insets.left) / this.scaleX;
            double y = (viewY - insets.top) / this.scaleY;
            EntityCollection entities = this.info.getEntityCollection();
            result = entities != null ? entities.getEntity(x, y) : null;
        }
        return result;

    }

    /**
     * Returns the flag that controls whether the offscreen buffer
     * needs to be refreshed.
     *
     * @return A boolean.
     */
    public boolean getRefreshBuffer() {
        return this.refreshBuffer;
    }

    /**
     * Sets the refresh buffer flag.  This flag is used to avoid unnecessary
     * redrawing of the chart when the offscreen image buffer is used.
     *
     * @param flag  {@code true} indicates that the buffer should be
     *              refreshed.
     */
    public void setRefreshBuffer(boolean flag) {
        this.refreshBuffer = flag;
    }

    /**
     * Paints the component by drawing the chart to fill the entire component,
     * but allowing for the insets (which will be non-zero if a border has been
     * set for this component).  To increase performance (at the expense of
     * memory), an off-screen buffer image can be used.
     *
     * @param g  the graphics device for drawing on.
     */
    @Override
    public void paintComponent(Graphics g) {
        super.paintComponent(g);
        if (this.chart == null) {
            return;
        }
        Graphics2D g2 = (Graphics2D) g.create();
        
        // first determine the size of the chart rendering area...
        Dimension size = getSize();
        Insets insets = getInsets();
        final int availableWidth = size.width - insets.left - insets.right; 
        final int availableHeight = size.height - insets.top - insets.bottom;

        // work out if scaling is required...
        boolean scale = false;
        int drawWidth = availableWidth;
        int drawHeight = availableHeight;
        this.scaleX = 1.0;
        this.scaleY = 1.0;

        if (drawWidth < this.minimumDrawWidth) {
            this.scaleX = (double) drawWidth / (double) this.minimumDrawWidth;
            drawWidth = this.minimumDrawWidth;
            scale = true;
        }
        else if (drawWidth > this.maximumDrawWidth) {
            this.scaleX = (double) drawWidth / (double) this.maximumDrawWidth;
            drawWidth = this.maximumDrawWidth;
            scale = true;
        }

        if (drawHeight < this.minimumDrawHeight) {
            this.scaleY = (double) drawHeight / (double) this.minimumDrawHeight;
            drawHeight = this.minimumDrawHeight;
            scale = true;
        }
        else if (drawHeight > this.maximumDrawHeight) {
            this.scaleY = (double) drawHeight / (double) this.maximumDrawHeight;
            drawHeight = this.maximumDrawHeight;
            scale = true;
        }

        Dimension chartSize = new Dimension(drawWidth, drawHeight);

        // are we using the chart buffer?
        if (this.useBuffer) {

            // for better rendering on the HiDPI monitors upscaling the buffer to the "native" resolution
            // instead of using logical one provided by Swing
            final AffineTransform globalTransform = ((Graphics2D) g).getTransform();
            final double globalScaleX = globalTransform.getScaleX();
            final double globalScaleY = globalTransform.getScaleY();

            final Dimension bufferSize = new Dimension(
                    (int) Math.ceil(availableWidth * globalScaleX),
                    (int) Math.ceil(availableHeight * globalScaleY));

            this.chartBuffer = paintChartToBuffer(g2, bufferSize, chartSize, anchor, info);

            // zap the buffer onto the panel...
            g2.drawImage(this.chartBuffer, insets.left, insets.top, availableWidth, availableHeight, this);
            g2.addRenderingHints(this.chart.getRenderingHints()); // bug#187

        } else { // redrawing the chart every time...
            AffineTransform saved = g2.getTransform();
            g2.translate(insets.left, insets.top);
            if (scale) {
                AffineTransform st = AffineTransform.getScaleInstance(
                        this.scaleX, this.scaleY);
                g2.transform(st);
            }
            this.chart.draw(g2, new Rectangle(chartSize), this.anchor, this.info);
            g2.setTransform(saved);

        }

        for (Overlay overlay : this.overlays) {
            overlay.paintOverlay(g2, this);
        }

        // redraw the zoom rectangle (if present) - if useBuffer is false,
        // we use XOR so we can XOR the rectangle away again without redrawing
        // the chart
        drawZoomRectangle(g2, !this.useBuffer);
        drawMovableChartEntity(g2, !this.useBuffer);

        g2.dispose();

        this.anchor = null;
        this.verticalTraceLine = null;
        this.horizontalTraceLine = null;
    }

    /**
     * Paints the chart to fill the entire off-screen buffer image.
     * 
     * @param g2         the graphics context to create an off-screen buffer
     *                   image.
     * @param bufferSize the required off-screen buffer image size.
     * @param chartSize  the size with which the chart should be drawn (apply
     *                   scaling if not equal to {@code bufferSize}).
     * @param anchor     the anchor point (in Java2D space) for the chart
     *                   ({@code null} permitted).
     * @param info       records info about the drawing ({@code null} means
     *                   collect no info).
     * @return the off-screen buffer image to draw onto the panel.
     */
    protected BufferedImage paintChartToBuffer(Graphics2D g2, Dimension bufferSize,
            Dimension chartSize, Point2D anchor, ChartRenderingInfo info) {
        final BufferedImage buffer;
        if ((this.chartBuffer == null)
                || (this.chartBuffer.getWidth() != bufferSize.width)
                || (this.chartBuffer.getHeight() != bufferSize.height)) {
            GraphicsConfiguration gc = g2.getDeviceConfiguration();

            buffer = gc.createCompatibleImage(bufferSize.width,
                    bufferSize.height, Transparency.TRANSLUCENT);

            this.refreshBuffer = true;
        } else {
            buffer = this.chartBuffer;
        }
        
        
        // do we need to redraw the buffer?
        if (this.refreshBuffer) {

            this.refreshBuffer = false; // clear the flag

            Graphics2D bufferG2 = buffer.createGraphics();
            if (!bufferSize.equals(chartSize)) {
                // Scale the chart to fit the buffer
                bufferG2.scale(
                        bufferSize.getWidth() / chartSize.getWidth(),
                        bufferSize.getHeight() / chartSize.getHeight());
            }
            Rectangle chartArea = new Rectangle(chartSize);

            // make the background of the buffer clear and transparent
            Composite savedComposite = bufferG2.getComposite();
            bufferG2.setComposite(AlphaComposite.getInstance(AlphaComposite.CLEAR, 0.0f));
            bufferG2.fill(chartArea);
            bufferG2.setComposite(savedComposite);
            
            this.chart.draw(bufferG2, chartArea, this.anchor, this.info);
            bufferG2.dispose();
        }
        
        return buffer;
    }

    /**
     * Receives notification of changes to the chart, and redraws the chart.
     *
     * @param event  details of the chart change event.
     */
    @Override
    public void chartChanged(ChartChangeEvent event) {
        this.refreshBuffer = true;
        Plot plot = this.chart.getPlot();
        if (plot instanceof Zoomable) {
            Zoomable z = (Zoomable) plot;
            this.orientation = z.getOrientation();
        }
        repaint();
    }

    /**
     * Receives notification of a chart progress event.
     *
     * @param event  the event.
     */
    @Override
    public void chartProgress(ChartProgressEvent event) {
        // does nothing - override if necessary
    }

    /**
     * Handles action events generated by the popup menu.
     *
     * @param event  the event.
     */
    @Override
    public void actionPerformed(ActionEvent event) {

        String command = event.getActionCommand();

        // many of the zoom methods need a screen location - all we have is
        // the zoomPoint, but it might be null.  Here we grab the x and y
        // coordinates, or use defaults...
        double screenX = -1.0;
        double screenY = -1.0;
        if (this.zoomPoint != null) {
            screenX = this.zoomPoint.getX();
            screenY = this.zoomPoint.getY();
        }

        switch (command) {
            case PROPERTIES_COMMAND:
                doEditChartProperties();
                break;
            case COPY_COMMAND:
                doCopy();
                break;
            case SAVE_AS_PNG_COMMAND:
                try {
                    doSaveAs();
                } catch (IOException e) {
                    JOptionPane.showMessageDialog(this, "I/O error occurred.",
                            localizationResources.getString("Save_as_PNG"),
                            JOptionPane.WARNING_MESSAGE);
                }
                break;
            case SAVE_AS_SVG_COMMAND:
                try {
                    saveAsSVG(null);
                } catch (IOException e) {
                    JOptionPane.showMessageDialog(this, "I/O error occurred.",
                            localizationResources.getString("Save_as_SVG"),
                            JOptionPane.WARNING_MESSAGE);
                }
                break;
            case SAVE_AS_PDF_COMMAND:
                saveAsPDF(null);
                break;
            case PRINT_COMMAND:
                createChartPrintJob();
                break;
            case ZOOM_IN_BOTH_COMMAND:
                zoomInBoth(screenX, screenY);
                break;
            case ZOOM_IN_DOMAIN_COMMAND:
                zoomInDomain(screenX, screenY);
                break;
            case ZOOM_IN_RANGE_COMMAND:
                zoomInRange(screenX, screenY);
                break;
            case ZOOM_OUT_BOTH_COMMAND:
                zoomOutBoth(screenX, screenY);
                break;
            case ZOOM_OUT_DOMAIN_COMMAND:
                zoomOutDomain(screenX, screenY);
                break;
            case ZOOM_OUT_RANGE_COMMAND:
                zoomOutRange(screenX, screenY);
                break;
            case ZOOM_RESET_BOTH_COMMAND:
                restoreAutoBounds();
                break;
            case ZOOM_RESET_DOMAIN_COMMAND:
                restoreAutoDomainBounds();
                break;
            case ZOOM_RESET_RANGE_COMMAND:
                restoreAutoRangeBounds();
                break;
        }
    }

    /**
     * Handles a 'mouse entered' event. This method changes the tooltip delays
     * of ToolTipManager.sharedInstance() to the possibly different values set
     * for this chart panel.
     *
     * @param e  the mouse event.
     */
    @Override
    public void mouseEntered(MouseEvent e) {
        if (!this.ownToolTipDelaysActive) {
            ToolTipManager ttm = ToolTipManager.sharedInstance();

            this.originalToolTipInitialDelay = ttm.getInitialDelay();
            ttm.setInitialDelay(this.ownToolTipInitialDelay);

            this.originalToolTipReshowDelay = ttm.getReshowDelay();
            ttm.setReshowDelay(this.ownToolTipReshowDelay);

            this.originalToolTipDismissDelay = ttm.getDismissDelay();
            ttm.setDismissDelay(this.ownToolTipDismissDelay);

            this.ownToolTipDelaysActive = true;
        }
    }

    /**
     * Handles a 'mouse exited' event. This method resets the tooltip delays of
     * ToolTipManager.sharedInstance() to their
     * original values in effect before mouseEntered()
     *
     * @param e  the mouse event.
     */
    @Override
    public void mouseExited(MouseEvent e) {
        if (this.ownToolTipDelaysActive) {
            // restore original tooltip dealys
            ToolTipManager ttm = ToolTipManager.sharedInstance();
            ttm.setInitialDelay(this.originalToolTipInitialDelay);
            ttm.setReshowDelay(this.originalToolTipReshowDelay);
            ttm.setDismissDelay(this.originalToolTipDismissDelay);
            this.ownToolTipDelaysActive = false;
        }
    }

    /**
     * Handles a 'mouse pressed' event.
     * <P>
     * This event is the popup trigger on Unix/Linux.  For Windows, the popup
     * trigger is the 'mouse released' event.
     *
     * @param e  The mouse event.
     */
    @Override
    public void mousePressed(MouseEvent e) {
        if (this.chart == null) {
            return;
        }
        Plot plot = this.chart.getPlot();
        int mods = e.getModifiersEx();
        if ((mods & this.panMask) == this.panMask) {
            // can we pan this plot?
            if (plot instanceof Pannable) {
                Pannable pannable = (Pannable) plot;
                if (pannable.isDomainPannable() || pannable.isRangePannable()) {
                    Rectangle2D screenDataArea = getScreenDataArea(e.getX(),
                            e.getY());
                    if (screenDataArea != null && screenDataArea.contains(
                            e.getPoint())) {
                        this.panW = screenDataArea.getWidth();
                        this.panH = screenDataArea.getHeight();
                        this.panLast = e.getPoint();
                        setCursor(Cursor.getPredefinedCursor(
                                Cursor.MOVE_CURSOR));
                    }
                }
                // the actual panning occurs later in the mouseDragged() 
                // method
            }
            return;
        }
        
        if (moveChartEntityPredicate.test(e)) {
            Insets insets = getInsets();
            int x = (int) ((e.getX() - insets.left) / this.scaleX);
            int y = (int) ((e.getY() - insets.top) / this.scaleY);

            ChartEntity entity = null;
            if (this.info != null) {
                EntityCollection entities = this.info.getEntityCollection();
                if (entities != null) {
                    entity = entities.getEntity(x, y);
                }
            }
            if (entity instanceof MovableChartEntity) {
                this.movableChartEntity = (MovableChartEntity) entity;
                this.moveChartEntityFrom = new Point(x, y);
                setCursor(Cursor.getPredefinedCursor(Cursor.MOVE_CURSOR));
                e.consume();
                return;
            }
        }
        
        if (this.zoomRectangle == null) {
            Rectangle2D screenDataArea = getScreenDataArea(e.getX(), e.getY());
            if (screenDataArea != null) {
                this.zoomPoint = getPointInRectangle(e.getX(), e.getY(),
                        screenDataArea);
            }
            else {
                this.zoomPoint = null;
            }
            if (e.isPopupTrigger()) {
                if (this.popup != null) {
                    displayPopupMenu(e.getX(), e.getY());
                }
            }
        }
    }

    /**
     * Returns a point based on (x, y) but constrained to be within the bounds
     * of the given rectangle.  This method could be moved to JCommon.
     *
     * @param x  the x-coordinate.
     * @param y  the y-coordinate.
     * @param area  the rectangle ({@code null} not permitted).
     *
     * @return A point within the rectangle.
     */
    private Point2D getPointInRectangle(int x, int y, Rectangle2D area) {
        double xx = Math.max(area.getMinX(), Math.min(x, area.getMaxX()));
        double yy = Math.max(area.getMinY(), Math.min(y, area.getMaxY()));
        return new Point2D.Double(xx, yy);
    }

    /**
     * Handles a 'mouse dragged' event.
     *
     * @param e  the mouse event.
     */
    @Override
    public void mouseDragged(MouseEvent e) {

        // if the popup menu has already been triggered, then ignore dragging...
        if (this.popup != null && this.popup.isShowing()) {
            return;
        }

        // handle panning if we have a start point
        if (this.panLast != null) {
            double dx = e.getX() - this.panLast.getX();
            double dy = e.getY() - this.panLast.getY();
            if (dx == 0.0 && dy == 0.0) {
                return;
            }
            double wPercent = -dx / this.panW;
            double hPercent = dy / this.panH;
            boolean old = this.chart.getPlot().isNotify();
            this.chart.getPlot().setNotify(false);
            Pannable p = (Pannable) this.chart.getPlot();
            if (p.getOrientation() == PlotOrientation.VERTICAL) {
                p.panDomainAxes(wPercent, this.info.getPlotInfo(),
                        this.panLast);
                p.panRangeAxes(hPercent, this.info.getPlotInfo(),
                        this.panLast);
            }
            else {
                p.panDomainAxes(hPercent, this.info.getPlotInfo(),
                        this.panLast);
                p.panRangeAxes(wPercent, this.info.getPlotInfo(),
                        this.panLast);
            }
            this.panLast = e.getPoint();
            this.chart.getPlot().setNotify(old);
            return;
        }

        if (this.movableChartEntity != null) {
            Graphics2D g2 = (Graphics2D) getGraphics();
            // Erase the previous movable chart entity (if any). We only need to
            // do this is we are using XOR mode, which we do when we're not
            // using the buffer (if there is a buffer, then at the end of this
            // method we just trigger a repaint)
            if (!this.useBuffer) {
                drawMovableChartEntity(g2, true);
            }

            Insets insets = getInsets();
            int x = (int) ((e.getX() - insets.left) / this.scaleX);
            int y = (int) ((e.getY() - insets.top) / this.scaleY);
            this.moveChartEntityTo = this.movableChartEntity
                    .tryMove(this.moveChartEntityFrom, new Point(x, y));

            setCursor(null == moveChartEntityTo ? INVALID_MOVE_CURSOR
                    : Cursor.getPredefinedCursor(Cursor.MOVE_CURSOR));

            // Draw the new movable chart entity...
            if (this.useBuffer) {
                repaint();
            } else {
                // with no buffer, we use XOR to draw the rectangle "over" the
                // chart...
                drawMovableChartEntity(g2, true);
            }
            g2.dispose();
            e.consume();
            return;
        }

        // if no initial zoom point was set, ignore dragging...
        if (this.zoomPoint == null) {
            return;
        }
        Graphics2D g2 = (Graphics2D) getGraphics();

        // erase the previous zoom rectangle (if any).  We only need to do
        // this is we are using XOR mode, which we do when we're not using
        // the buffer (if there is a buffer, then at the end of this method we
        // just trigger a repaint)
        if (!this.useBuffer) {
            drawZoomRectangle(g2, true);
        }

        boolean hZoom, vZoom;
        if (this.orientation == PlotOrientation.HORIZONTAL) {
            hZoom = this.rangeZoomable;
            vZoom = this.domainZoomable;
        }
        else {
            hZoom = this.domainZoomable;
            vZoom = this.rangeZoomable;
        }
        Rectangle2D scaledDataArea = getScreenDataArea(
                (int) this.zoomPoint.getX(), (int) this.zoomPoint.getY());
        if (hZoom && vZoom) {
            // selected rectangle shouldn't extend outside the data area...
            double xmax = Math.min(e.getX(), scaledDataArea.getMaxX());
            double ymax = Math.min(e.getY(), scaledDataArea.getMaxY());
            this.zoomRectangle = new Rectangle2D.Double(
                    this.zoomPoint.getX(), this.zoomPoint.getY(),
                    xmax - this.zoomPoint.getX(), ymax - this.zoomPoint.getY());
        }
        else if (hZoom) {
            double xmax = Math.min(e.getX(), scaledDataArea.getMaxX());
            this.zoomRectangle = new Rectangle2D.Double(
                    this.zoomPoint.getX(), scaledDataArea.getMinY(),
                    xmax - this.zoomPoint.getX(), scaledDataArea.getHeight());
        }
        else if (vZoom) {
            double ymax = Math.min(e.getY(), scaledDataArea.getMaxY());
            this.zoomRectangle = new Rectangle2D.Double(
                    scaledDataArea.getMinX(), this.zoomPoint.getY(),
                    scaledDataArea.getWidth(), ymax - this.zoomPoint.getY());
        }

        // Draw the new zoom rectangle...
        if (this.useBuffer) {
            repaint();
        }
        else {
            // with no buffer, we use XOR to draw the rectangle "over" the
            // chart...
            drawZoomRectangle(g2, true);
        }
        g2.dispose();

    }

    /**
     * Handles a 'mouse released' event.  On Windows, we need to check if this
     * is a popup trigger, but only if we haven't already been tracking a zoom
     * rectangle.
     *
     * @param e  information about the event.
     */
    @Override
    public void mouseReleased(MouseEvent e) {

        // if we've been panning, we need to reset now that the mouse is 
        // released...
        if (this.panLast != null) {
            this.panLast = null;
            setCursor(Cursor.getDefaultCursor());
        }

        else if (this.movableChartEntity != null) {
            Insets insets = getInsets();
            int x = (int) ((e.getX() - insets.left) / this.scaleX);
            int y = (int) ((e.getY() - insets.top) / this.scaleY);
            this.moveChartEntityTo = this.movableChartEntity
                    .tryMove(this.moveChartEntityFrom, new Point(x, y));

            if (null != this.moveChartEntityTo && !Objects
                    .equals(this.moveChartEntityFrom, this.moveChartEntityTo)) {
                this.movableChartEntity.move(this.moveChartEntityFrom,
                        this.moveChartEntityTo);
            }

            this.movableChartEntity = null;
            this.moveChartEntityFrom = null;
            this.moveChartEntityTo = null;
            setCursor(Cursor.getDefaultCursor());
        }

        else if (this.zoomRectangle != null) {
            boolean hZoom, vZoom;
            if (this.orientation == PlotOrientation.HORIZONTAL) {
                hZoom = this.rangeZoomable;
                vZoom = this.domainZoomable;
            }
            else {
                hZoom = this.domainZoomable;
                vZoom = this.rangeZoomable;
            }

            boolean zoomTrigger1 = hZoom && Math.abs(e.getX()
                - this.zoomPoint.getX()) >= this.zoomTriggerDistance;
            boolean zoomTrigger2 = vZoom && Math.abs(e.getY()
                - this.zoomPoint.getY()) >= this.zoomTriggerDistance;
            if (zoomTrigger1 || zoomTrigger2) {
                if ((hZoom && (e.getX() < this.zoomPoint.getX()))
                    || (vZoom && (e.getY() < this.zoomPoint.getY()))) {
                    restoreAutoBounds();
                }
                else {
                    double x, y, w, h;
                    Rectangle2D screenDataArea = getScreenDataArea(
                            (int) this.zoomPoint.getX(),
                            (int) this.zoomPoint.getY());
                    double maxX = screenDataArea.getMaxX();
                    double maxY = screenDataArea.getMaxY();
                    // for mouseReleased event, (horizontalZoom || verticalZoom)
                    // will be true, so we can just test for either being false;
                    // otherwise both are true
                    if (!vZoom) {
                        x = this.zoomPoint.getX();
                        y = screenDataArea.getMinY();
                        w = Math.min(this.zoomRectangle.getWidth(),
                                maxX - this.zoomPoint.getX());
                        h = screenDataArea.getHeight();
                    }
                    else if (!hZoom) {
                        x = screenDataArea.getMinX();
                        y = this.zoomPoint.getY();
                        w = screenDataArea.getWidth();
                        h = Math.min(this.zoomRectangle.getHeight(),
                                maxY - this.zoomPoint.getY());
                    }
                    else {
                        x = this.zoomPoint.getX();
                        y = this.zoomPoint.getY();
                        w = Math.min(this.zoomRectangle.getWidth(),
                                maxX - this.zoomPoint.getX());
                        h = Math.min(this.zoomRectangle.getHeight(),
                                maxY - this.zoomPoint.getY());
                    }
                    Rectangle2D zoomArea = new Rectangle2D.Double(x, y, w, h);
                    zoom(zoomArea);
                }
                this.zoomPoint = null;
                this.zoomRectangle = null;
            }
            else {
                // erase the zoom rectangle
                Graphics2D g2 = (Graphics2D) getGraphics();
                if (this.useBuffer) {
                    repaint();
                }
                else {
                    drawZoomRectangle(g2, true);
                }
                g2.dispose();
                this.zoomPoint = null;
                this.zoomRectangle = null;
            }

        }

        else if (e.isPopupTrigger()) {
            if (this.popup != null) {
                displayPopupMenu(e.getX(), e.getY());
            }
        }

    }

    /**
     * Receives notification of mouse clicks on the panel. These are
     * translated and passed on to any registered {@link ChartMouseListener}s.
     *
     * @param event  Information about the mouse event.
     */
    @Override
    public void mouseClicked(MouseEvent event) {

        Insets insets = getInsets();
        int x = (int) ((event.getX() - insets.left) / this.scaleX);
        int y = (int) ((event.getY() - insets.top) / this.scaleY);

        this.anchor = new Point2D.Double(x, y);
        if (this.chart == null) {
            return;
        }
        this.chart.setNotify(true);

        // new entity code...
        Object[] listeners = this.chartMouseListeners.getListeners(
                ChartMouseListener.class);
        if (listeners.length == 0) {
            return;
        }

        ChartEntity entity = null;
        if (this.info != null) {
            EntityCollection entities = this.info.getEntityCollection();
            if (entities != null) {
                entity = entities.getEntity(x, y);
            }
        }
        ChartMouseEvent chartEvent = new ChartMouseEvent(getChart(), event,
                entity);
        for (int i = listeners.length - 1; i >= 0; i -= 1) {
            ((ChartMouseListener) listeners[i]).chartMouseClicked(chartEvent);
        }

    }

    /**
     * Implementation of the MouseMotionListener's method.
     *
     * @param e  the event.
     */
    @Override
    public void mouseMoved(MouseEvent e) {
        Graphics2D g2 = (Graphics2D) getGraphics();
        if (this.horizontalAxisTrace) {
            drawHorizontalAxisTrace(g2, e.getX());
        }
        if (this.verticalAxisTrace) {
            drawVerticalAxisTrace(g2, e.getY());
        }
        g2.dispose();

        Object[] listeners = this.chartMouseListeners.getListeners(
                ChartMouseListener.class);
        if (listeners.length == 0) {
            return;
        }
        Insets insets = getInsets();
        int x = (int) ((e.getX() - insets.left) / this.scaleX);
        int y = (int) ((e.getY() - insets.top) / this.scaleY);

        ChartEntity entity = null;
        if (this.info != null) {
            EntityCollection entities = this.info.getEntityCollection();
            if (entities != null) {
                entity = entities.getEntity(x, y);
            }
        }

        // we can only generate events if the panel's chart is not null
        // (see bug report 1556951)
        if (this.chart != null) {
            ChartMouseEvent event = new ChartMouseEvent(getChart(), e, entity);
            for (int i = listeners.length - 1; i >= 0; i -= 1) {
                ((ChartMouseListener) listeners[i]).chartMouseMoved(event);
            }
        }

    }

    /**
     * Zooms in on an anchor point (specified in screen coordinate space).
     *
     * @param x  the x value (in screen coordinates).
     * @param y  the y value (in screen coordinates).
     */
    public void zoomInBoth(double x, double y) {
        Plot plot = this.chart.getPlot();
        if (plot == null) {
            return;
        }
        // here we tweak the notify flag on the plot so that only
        // one notification happens even though we update multiple
        // axes...
        boolean savedNotify = plot.isNotify();
        plot.setNotify(false);
        zoomInDomain(x, y);
        zoomInRange(x, y);
        plot.setNotify(savedNotify);
    }

    /**
     * Decreases the length of the domain axis, centered about the given
     * coordinate on the screen.  The length of the domain axis is reduced
     * by the value of {@link #getZoomInFactor()}.
     *
     * @param x  the x coordinate (in screen coordinates).
     * @param y  the y-coordinate (in screen coordinates).
     */
    public void zoomInDomain(double x, double y) {
        Plot plot = this.chart.getPlot();
        if (plot instanceof Zoomable) {
            // here we tweak the notify flag on the plot so that only
            // one notification happens even though we update multiple
            // axes...
            boolean savedNotify = plot.isNotify();
            plot.setNotify(false);
            Zoomable z = (Zoomable) plot;
            z.zoomDomainAxes(this.zoomInFactor, this.info.getPlotInfo(),
                    translateScreenToJava2D(new Point((int) x, (int) y)),
                    this.zoomAroundAnchor);
            plot.setNotify(savedNotify);
        }
    }

    /**
     * Decreases the length of the range axis, centered about the given
     * coordinate on the screen.  The length of the range axis is reduced by
     * the value of {@link #getZoomInFactor()}.
     *
     * @param x  the x-coordinate (in screen coordinates).
     * @param y  the y coordinate (in screen coordinates).
     */
    public void zoomInRange(double x, double y) {
        Plot plot = this.chart.getPlot();
        if (plot instanceof Zoomable) {
            // here we tweak the notify flag on the plot so that only
            // one notification happens even though we update multiple
            // axes...
            boolean savedNotify = plot.isNotify();
            plot.setNotify(false);
            Zoomable z = (Zoomable) plot;
            z.zoomRangeAxes(this.zoomInFactor, this.info.getPlotInfo(),
                    translateScreenToJava2D(new Point((int) x, (int) y)),
                    this.zoomAroundAnchor);
            plot.setNotify(savedNotify);
        }
    }

    /**
     * Zooms out on an anchor point (specified in screen coordinate space).
     *
     * @param x  the x value (in screen coordinates).
     * @param y  the y value (in screen coordinates).
     */
    public void zoomOutBoth(double x, double y) {
        Plot plot = this.chart.getPlot();
        if (plot == null) {
            return;
        }
        // here we tweak the notify flag on the plot so that only
        // one notification happens even though we update multiple
        // axes...
        boolean savedNotify = plot.isNotify();
        plot.setNotify(false);
        zoomOutDomain(x, y);
        zoomOutRange(x, y);
        plot.setNotify(savedNotify);
    }

    /**
     * Increases the length of the domain axis, centered about the given
     * coordinate on the screen.  The length of the domain axis is increased
     * by the value of {@link #getZoomOutFactor()}.
     *
     * @param x  the x coordinate (in screen coordinates).
     * @param y  the y-coordinate (in screen coordinates).
     */
    public void zoomOutDomain(double x, double y) {
        Plot plot = this.chart.getPlot();
        if (plot instanceof Zoomable) {
            // here we tweak the notify flag on the plot so that only
            // one notification happens even though we update multiple
            // axes...
            boolean savedNotify = plot.isNotify();
            plot.setNotify(false);
            Zoomable z = (Zoomable) plot;
            z.zoomDomainAxes(this.zoomOutFactor, this.info.getPlotInfo(),
                    translateScreenToJava2D(new Point((int) x, (int) y)),
                    this.zoomAroundAnchor);
            plot.setNotify(savedNotify);
        }
    }

    /**
     * Increases the length the range axis, centered about the given
     * coordinate on the screen.  The length of the range axis is increased
     * by the value of {@link #getZoomOutFactor()}.
     *
     * @param x  the x coordinate (in screen coordinates).
     * @param y  the y-coordinate (in screen coordinates).
     */
    public void zoomOutRange(double x, double y) {
        Plot plot = this.chart.getPlot();
        if (plot instanceof Zoomable) {
            // here we tweak the notify flag on the plot so that only
            // one notification happens even though we update multiple
            // axes...
            boolean savedNotify = plot.isNotify();
            plot.setNotify(false);
            Zoomable z = (Zoomable) plot;
            z.zoomRangeAxes(this.zoomOutFactor, this.info.getPlotInfo(),
                    translateScreenToJava2D(new Point((int) x, (int) y)),
                    this.zoomAroundAnchor);
            plot.setNotify(savedNotify);
        }
    }

    /**
     * Zooms in on a selected region.
     *
     * @param selection  the selected region.
     */
    public void zoom(Rectangle2D selection) {

        // get the origin of the zoom selection in the Java2D space used for
        // drawing the chart (that is, before any scaling to fit the panel)
        Point2D selectOrigin = translateScreenToJava2D(new Point(
                (int) Math.ceil(selection.getX()),
                (int) Math.ceil(selection.getY())));
        PlotRenderingInfo plotInfo = this.info.getPlotInfo();
        Rectangle2D scaledDataArea = getScreenDataArea(
                (int) selection.getCenterX(), (int) selection.getCenterY());
        if ((selection.getHeight() > 0) && (selection.getWidth() > 0)) {

            double hLower = (selection.getMinX() - scaledDataArea.getMinX())
                / scaledDataArea.getWidth();
            double hUpper = (selection.getMaxX() - scaledDataArea.getMinX())
                / scaledDataArea.getWidth();
            double vLower = (scaledDataArea.getMaxY() - selection.getMaxY())
                / scaledDataArea.getHeight();
            double vUpper = (scaledDataArea.getMaxY() - selection.getMinY())
                / scaledDataArea.getHeight();

            Plot p = this.chart.getPlot();
            if (p instanceof Zoomable) {
                // here we tweak the notify flag on the plot so that only
                // one notification happens even though we update multiple
                // axes...
                boolean savedNotify = p.isNotify();
                p.setNotify(false);
                Zoomable z = (Zoomable) p;
                if (z.getOrientation() == PlotOrientation.HORIZONTAL) {
                    z.zoomDomainAxes(vLower, vUpper, plotInfo, selectOrigin);
                    z.zoomRangeAxes(hLower, hUpper, plotInfo, selectOrigin);
                }
                else {
                    z.zoomDomainAxes(hLower, hUpper, plotInfo, selectOrigin);
                    z.zoomRangeAxes(vLower, vUpper, plotInfo, selectOrigin);
                }
                p.setNotify(savedNotify);
            }

        }

    }

    /**
     * Restores the auto-range calculation on both axes.
     */
    public void restoreAutoBounds() {
        Plot plot = this.chart.getPlot();
        if (plot == null) {
            return;
        }
        // here we tweak the notify flag on the plot so that only
        // one notification happens even though we update multiple
        // axes...
        boolean savedNotify = plot.isNotify();
        plot.setNotify(false);
        restoreAutoDomainBounds();
        restoreAutoRangeBounds();
        plot.setNotify(savedNotify);
    }

    /**
     * Restores the auto-range calculation on the domain axis.
     */
    public void restoreAutoDomainBounds() {
        Plot plot = this.chart.getPlot();
        if (plot instanceof Zoomable) {
            Zoomable z = (Zoomable) plot;
            // here we tweak the notify flag on the plot so that only
            // one notification happens even though we update multiple
            // axes...
            boolean savedNotify = plot.isNotify();
            plot.setNotify(false);
            // we need to guard against this.zoomPoint being null
            Point2D zp = (this.zoomPoint != null
                    ? this.zoomPoint : new Point());
            z.zoomDomainAxes(0.0, this.info.getPlotInfo(), zp);
            plot.setNotify(savedNotify);
        }
    }

    /**
     * Restores the auto-range calculation on the range axis.
     */
    public void restoreAutoRangeBounds() {
        Plot plot = this.chart.getPlot();
        if (plot instanceof Zoomable) {
            Zoomable z = (Zoomable) plot;
            // here we tweak the notify flag on the plot so that only
            // one notification happens even though we update multiple
            // axes...
            boolean savedNotify = plot.isNotify();
            plot.setNotify(false);
            // we need to guard against this.zoomPoint being null
            Point2D zp = (this.zoomPoint != null
                    ? this.zoomPoint : new Point());
            z.zoomRangeAxes(0.0, this.info.getPlotInfo(), zp);
            plot.setNotify(savedNotify);
        }
    }

    /**
     * Returns the data area for the chart (the area inside the axes) with the
     * current scaling applied (that is, the area as it appears on screen).
     *
     * @return The scaled data area.
     */
    public Rectangle2D getScreenDataArea() {
        Rectangle2D dataArea = this.info.getPlotInfo().getDataArea();
        Insets insets = getInsets();
        double x = dataArea.getX() * this.scaleX + insets.left;
        double y = dataArea.getY() * this.scaleY + insets.top;
        double w = dataArea.getWidth() * this.scaleX;
        double h = dataArea.getHeight() * this.scaleY;
        return new Rectangle2D.Double(x, y, w, h);
    }

    /**
     * Returns the data area (the area inside the axes) for the plot or subplot,
     * with the current scaling applied.
     *
     * @param x  the x-coordinate (for subplot selection).
     * @param y  the y-coordinate (for subplot selection).
     *
     * @return The scaled data area.
     */
    public Rectangle2D getScreenDataArea(int x, int y) {
        PlotRenderingInfo plotInfo = this.info.getPlotInfo();
        Rectangle2D result;
        if (plotInfo.getSubplotCount() == 0) {
            result = getScreenDataArea();
        }
        else {
            // get the origin of the zoom selection in the Java2D space used for
            // drawing the chart (that is, before any scaling to fit the panel)
            Point2D selectOrigin = translateScreenToJava2D(new Point(x, y));
            int subplotIndex = plotInfo.getSubplotIndex(selectOrigin);
            if (subplotIndex == -1) {
                return null;
            }
            result = scale(plotInfo.getSubplotInfo(subplotIndex).getDataArea());
        }
        return result;
    }

    /**
     * Returns the initial tooltip delay value used inside this chart panel.
     *
     * @return An integer representing the initial delay value, in milliseconds.
     *
     * @see javax.swing.ToolTipManager#getInitialDelay()
     */
    public int getInitialDelay() {
        return this.ownToolTipInitialDelay;
    }

    /**
     * Returns the reshow tooltip delay value used inside this chart panel.
     *
     * @return An integer representing the reshow  delay value, in milliseconds.
     *
     * @see javax.swing.ToolTipManager#getReshowDelay()
     */
    public int getReshowDelay() {
        return this.ownToolTipReshowDelay;
    }

    /**
     * Returns the dismissal tooltip delay value used inside this chart panel.
     *
     * @return An integer representing the dismissal delay value, in
     *         milliseconds.
     *
     * @see javax.swing.ToolTipManager#getDismissDelay()
     */
    public int getDismissDelay() {
        return this.ownToolTipDismissDelay;
    }

    /**
     * Specifies the initial delay value for this chart panel.
     *
     * @param delay  the number of milliseconds to delay (after the cursor has
     *               paused) before displaying.
     *
     * @see javax.swing.ToolTipManager#setInitialDelay(int)
     */
    public void setInitialDelay(int delay) {
        this.ownToolTipInitialDelay = delay;
    }

    /**
     * Specifies the amount of time before the user has to wait initialDelay
     * milliseconds before a tooltip will be shown.
     *
     * @param delay  time in milliseconds
     *
     * @see javax.swing.ToolTipManager#setReshowDelay(int)
     */
    public void setReshowDelay(int delay) {
        this.ownToolTipReshowDelay = delay;
    }

    /**
     * Specifies the dismissal delay value for this chart panel.
     *
     * @param delay the number of milliseconds to delay before taking away the
     *              tooltip
     *
     * @see javax.swing.ToolTipManager#setDismissDelay(int)
     */
    public void setDismissDelay(int delay) {
        this.ownToolTipDismissDelay = delay;
    }

    /**
     * Returns the zoom in factor.
     *
     * @return The zoom in factor.
     *
     * @see #setZoomInFactor(double)
     */
    public double getZoomInFactor() {
        return this.zoomInFactor;
    }

    /**
     * Sets the zoom in factor.
     *
     * @param factor  the factor.
     *
     * @see #getZoomInFactor()
     */
    public void setZoomInFactor(double factor) {
        this.zoomInFactor = factor;
    }

    /**
     * Returns the zoom out factor.
     *
     * @return The zoom out factor.
     *
     * @see #setZoomOutFactor(double)
     */
    public double getZoomOutFactor() {
        return this.zoomOutFactor;
    }

    /**
     * Sets the zoom out factor.
     *
     * @param factor  the factor.
     *
     * @see #getZoomOutFactor()
     */
    public void setZoomOutFactor(double factor) {
        this.zoomOutFactor = factor;
    }

    /**
     * Draws a rectangle (if present) to show where the movable chart entity
     * will move to.
     * 
     * @param g2  the graphics device.
     * @param xor use XOR for drawing?
     */
    private void drawMovableChartEntity(Graphics2D g2, boolean xor) {
        if (this.movableChartEntity != null && this.moveChartEntityFrom != null
                && this.moveChartEntityTo != null) {
            Graphics2D g = (Graphics2D) g2.create();
            if (xor) {
                // Set XOR mode to draw the zoom rectangle
                g.setXORMode(Color.GRAY);
            }
            Insets insets = getInsets();
            double scaledMoveX = (this.moveChartEntityTo.getX()
                    - this.moveChartEntityFrom.getX()) * this.scaleX;
            double scaledMoveY = (this.moveChartEntityTo.getY()
                    - this.moveChartEntityFrom.getY()) * this.scaleY;

            g.setPaint(this.moveChartEntityFillPaint);
            g.translate(insets.left + scaledMoveX, insets.top + scaledMoveY);
            g.scale(this.scaleX, this.scaleY);
            g.fill(this.movableChartEntity.getArea());
            g.dispose();
        }
    }

    /**
     * Draws zoom rectangle (if present).
     * The drawing is performed in XOR mode, therefore
     * when this method is called twice in a row,
     * the second call will completely restore the state
     * of the canvas.
     *
     * @param g2 the graphics device.
     * @param xor  use XOR for drawing?
     */
    private void drawZoomRectangle(Graphics2D g2, boolean xor) {
        if (this.zoomRectangle != null) {
            if (xor) {
                 // Set XOR mode to draw the zoom rectangle
                g2.setXORMode(Color.GRAY);
            }
            if (this.fillZoomRectangle) {
                g2.setPaint(this.zoomFillPaint);
                g2.fill(this.zoomRectangle);
            }
            else {
                g2.setPaint(this.zoomOutlinePaint);
                g2.draw(this.zoomRectangle);
            }
            if (xor) {
                // Reset to the default 'overwrite' mode
                g2.setPaintMode();
            }
        }
    }

    /**
     * Draws a vertical line used to trace the mouse position to the horizontal
     * axis.
     *
     * @param g2 the graphics device.
     * @param x  the x-coordinate of the trace line.
     */
    private void drawHorizontalAxisTrace(Graphics2D g2, int x) {

        Rectangle2D dataArea = getScreenDataArea();

        g2.setXORMode(Color.ORANGE);
        if (((int) dataArea.getMinX() < x) && (x < (int) dataArea.getMaxX())) {

            if (this.verticalTraceLine != null) {
                g2.draw(this.verticalTraceLine);
                this.verticalTraceLine.setLine(x, (int) dataArea.getMinY(), x,
                        (int) dataArea.getMaxY());
            }
            else {
                this.verticalTraceLine = new Line2D.Float(x,
                        (int) dataArea.getMinY(), x, (int) dataArea.getMaxY());
            }
            g2.draw(this.verticalTraceLine);
        }

        // Reset to the default 'overwrite' mode
        g2.setPaintMode();
    }

    /**
     * Draws a horizontal line used to trace the mouse position to the vertical
     * axis.
     *
     * @param g2 the graphics device.
     * @param y  the y-coordinate of the trace line.
     */
    private void drawVerticalAxisTrace(Graphics2D g2, int y) {

        Rectangle2D dataArea = getScreenDataArea();

        g2.setXORMode(Color.ORANGE);
        if (((int) dataArea.getMinY() < y) && (y < (int) dataArea.getMaxY())) {

            if (this.horizontalTraceLine != null) {
                g2.draw(this.horizontalTraceLine);
                this.horizontalTraceLine.setLine((int) dataArea.getMinX(), y,
                        (int) dataArea.getMaxX(), y);
            }
            else {
                this.horizontalTraceLine = new Line2D.Float(
                        (int) dataArea.getMinX(), y, (int) dataArea.getMaxX(),
                        y);
            }
            g2.draw(this.horizontalTraceLine);
        }

        // Reset to the default 'overwrite' mode
        g2.setPaintMode();
    }

    /**
     * Displays a dialog that allows the user to edit the properties for the
     * current chart.
     */
    public void doEditChartProperties() {

        ChartEditor editor = ChartEditorManager.getChartEditor(this.chart);
        int result = JOptionPane.showConfirmDialog(this, editor,
                localizationResources.getString("Chart_Properties"),
                JOptionPane.OK_CANCEL_OPTION, JOptionPane.PLAIN_MESSAGE);
        if (result == JOptionPane.OK_OPTION) {
            editor.updateChart(this.chart);
        }

    }

    /**
     * Copies the current chart to the system clipboard.
     */
    public void doCopy() {
        Clipboard systemClipboard
                = Toolkit.getDefaultToolkit().getSystemClipboard();
        Insets insets = getInsets();
        int w = getWidth() - insets.left - insets.right;
        int h = getHeight() - insets.top - insets.bottom;
        ChartTransferable selection = new ChartTransferable(this.chart, w, h,
                getMinimumDrawWidth(), getMinimumDrawHeight(),
                getMaximumDrawWidth(), getMaximumDrawHeight(), true);
        systemClipboard.setContents(selection, null);
    }

    /**
     * Opens a file chooser and gives the user an opportunity to save the chart
     * in PNG format.
     *
     * @throws IOException if there is an I/O error.
     */
    public void doSaveAs() throws IOException {
        JFileChooser fileChooser = new JFileChooser();
        fileChooser.setCurrentDirectory(this.defaultDirectoryForSaveAs);
        FileNameExtensionFilter filter = new FileNameExtensionFilter(
                    localizationResources.getString("PNG_Image_Files"), "png");
        fileChooser.addChoosableFileFilter(filter);
        fileChooser.setFileFilter(filter);

        int option = fileChooser.showSaveDialog(this);
        if (option == JFileChooser.APPROVE_OPTION) {
            String filename = fileChooser.getSelectedFile().getPath();
            if (isEnforceFileExtensions()) {
                if (!filename.endsWith(".png")) {
                    filename = filename + ".png";
                }
            }
            ChartUtils.saveChartAsPNG(new File(filename), this.chart,
                    getWidth(), getHeight());
        }
    }
    
    /**
     * Saves the chart in SVG format (a filechooser will be displayed so that
     * the user can specify the filename).  Note that this method only works
     * if the JFreeSVG library is on the classpath...if this library is not 
     * present, the method will fail.
     */
    private void saveAsSVG(File f) throws IOException {
        File file = f;
        if (file == null) {
            JFileChooser fileChooser = new JFileChooser();
            fileChooser.setCurrentDirectory(this.defaultDirectoryForSaveAs);
            FileNameExtensionFilter filter = new FileNameExtensionFilter(
                    localizationResources.getString("SVG_Files"), "svg");
            fileChooser.addChoosableFileFilter(filter);
            fileChooser.setFileFilter(filter);

            int option = fileChooser.showSaveDialog(this);
            if (option == JFileChooser.APPROVE_OPTION) {
                String filename = fileChooser.getSelectedFile().getPath();
                if (isEnforceFileExtensions()) {
                    if (!filename.endsWith(".svg")) {
                        filename = filename + ".svg";
                    }
                }
                file = new File(filename);
                if (file.exists()) {
                    String fileExists = localizationResources.getString(
                            "FILE_EXISTS_CONFIRM_OVERWRITE");
                    int response = JOptionPane.showConfirmDialog(this, 
                            fileExists,
                            localizationResources.getString("Save_as_SVG"),
                            JOptionPane.OK_CANCEL_OPTION);
                    if (response == JOptionPane.CANCEL_OPTION) {
                        file = null;
                    }
                }
            }
        }
        
        if (file != null) {
            // use reflection to get the SVG string
            String svg = generateSVG(getWidth(), getHeight());
            try (BufferedWriter writer = new BufferedWriter(new FileWriter(file))) {
                writer.write("<!DOCTYPE svg PUBLIC \"-//W3C//DTD SVG 1.1//EN\" \"http://www.w3.org/Graphics/SVG/1.1/DTD/svg11.dtd\">\n");
                writer.write(svg + "\n");
                writer.flush();
            } catch (IOException ex) {
                throw new RuntimeException(ex);
            }

        }
    }
    
    /**
     * Generates a string containing a rendering of the chart in SVG format.
     * This feature is only supported if the JFreeSVG library is included on 
     * the classpath.
     * 
     * @return A string containing an SVG element for the current chart, or 
     *     {@code null} if there is a problem with the method invocation
     *     by reflection.
     */
    private String generateSVG(int width, int height) {
        Graphics2D g2 = createSVGGraphics2D(width, height);
        if (g2 == null) {
            throw new IllegalStateException("JFreeSVG library is not present.");
        }
        // we suppress shadow generation, because SVG is a vector format and
        // the shadow effect is applied via bitmap effects...
        g2.setRenderingHint(JFreeChart.KEY_SUPPRESS_SHADOW_GENERATION, true);
        String svg = null;
        Rectangle2D drawArea = new Rectangle2D.Double(0, 0, width, height);
        this.chart.draw(g2, drawArea);
        try {
            Method m = g2.getClass().getMethod("getSVGElement");
            svg = (String) m.invoke(g2);
        } catch (NoSuchMethodException | SecurityException | IllegalAccessException | IllegalArgumentException |
                 InvocationTargetException e) {
            // null will be returned
        }
        return svg;
    }

    private Graphics2D createSVGGraphics2D(int w, int h) {
        try {
            Class<?> svgGraphics2d = Class.forName("org.jfree.graphics2d.svg.SVGGraphics2D");
            Constructor<?> ctor = svgGraphics2d.getConstructor(int.class, int.class);
            return (Graphics2D) ctor.newInstance(w, h);
        } catch (ClassNotFoundException | NoSuchMethodException | SecurityException | InstantiationException |
                 IllegalAccessException | IllegalArgumentException | InvocationTargetException ex) {
            return null;
        }
    }

    /**
     * Saves the chart in PDF format (a filechooser will be displayed so that
     * the user can specify the filename).  Note that this method only works
     * if the OrsonPDF library is on the classpath...if this library is not
     * present, the method will fail.
     */
    private void saveAsPDF(File f) {
        File file = f;
        if (file == null) {
            JFileChooser fileChooser = new JFileChooser();
            fileChooser.setCurrentDirectory(this.defaultDirectoryForSaveAs);
            FileNameExtensionFilter filter = new FileNameExtensionFilter(
                    localizationResources.getString("PDF_Files"), "pdf");
            fileChooser.addChoosableFileFilter(filter);
            fileChooser.setFileFilter(filter);

            int option = fileChooser.showSaveDialog(this);
            if (option == JFileChooser.APPROVE_OPTION) {
                String filename = fileChooser.getSelectedFile().getPath();
                if (isEnforceFileExtensions()) {
                    if (!filename.endsWith(".pdf")) {
                        filename = filename + ".pdf";
                    }
                }
                file = new File(filename);
                if (file.exists()) {
                    String fileExists = localizationResources.getString(
                            "FILE_EXISTS_CONFIRM_OVERWRITE");
                    int response = JOptionPane.showConfirmDialog(this, 
                            fileExists,
                            localizationResources.getString("Save_as_PDF"),
                            JOptionPane.OK_CANCEL_OPTION);
                    if (response == JOptionPane.CANCEL_OPTION) {
                        file = null;
                    }
                }
            }
        }
        
        if (file != null) {
            writeAsPDF(file, getWidth(), getHeight());
        }
    }

    /**
     * Returns {@code true} if OrsonPDF is on the classpath, and 
     * {@code false} otherwise.  The OrsonPDF library can be found at
     * <a href="https://github.com/jfree/orsonpdf">GitHub</a>
     *
     * @return A boolean.
     */
    private boolean isOrsonPDFAvailable() {
        Class<?> pdfDocumentClass = null;
        try {
            pdfDocumentClass = Class.forName("com.orsonpdf.PDFDocument");
        } catch (ClassNotFoundException e) {
            // pdfDocument class will be null so the function will return false
        }
        return (pdfDocumentClass != null);
    }
    
    /**
     * Writes the current chart to the specified file in PDF format.  This 
     * will only work when the OrsonPDF library is found on the classpath.
     * Reflection is used to ensure there is no compile-time dependency on
     * OrsonPDF (which is non-free software).
     * 
     * @param file  the output file ({@code null} not permitted).
     * @param w  the chart width.
     * @param h  the chart height.
     */
    private void writeAsPDF(File file, int w, int h) {
        if (!isOrsonPDFAvailable()) {
            throw new IllegalStateException(
                    "OrsonPDF is not present on the classpath.");
        }
        Args.nullNotPermitted(file, "file");
        try {
            Class<?> pdfDocClass = Class.forName("com.orsonpdf.PDFDocument");
            Object pdfDoc = pdfDocClass.getDeclaredConstructor().newInstance();
            Method m = pdfDocClass.getMethod("createPage", Rectangle2D.class);
            Rectangle2D rect = new Rectangle(w, h);
            Object page = m.invoke(pdfDoc, rect);
            Method m2 = page.getClass().getMethod("getGraphics2D");
            Graphics2D g2 = (Graphics2D) m2.invoke(page);
            // we suppress shadow generation, because PDF is a vector format and
            // the shadow effect is applied via bitmap effects...
            g2.setRenderingHint(JFreeChart.KEY_SUPPRESS_SHADOW_GENERATION, true);
            Rectangle2D drawArea = new Rectangle2D.Double(0, 0, w, h);
            this.chart.draw(g2, drawArea);
            Method m3 = pdfDocClass.getMethod("writeToFile", File.class);
            m3.invoke(pdfDoc, file);
        } catch (ClassNotFoundException | InstantiationException | IllegalAccessException | NoSuchMethodException |
                 SecurityException | IllegalArgumentException | InvocationTargetException ex) {
            throw new RuntimeException(ex);
        }
    }

    /**
     * Creates a print job for the chart.
     */
    public void createChartPrintJob() {
        PrinterJob job = PrinterJob.getPrinterJob();
        PageFormat pf = job.defaultPage();
        PageFormat pf2 = job.pageDialog(pf);
        if (pf2 != pf) {
            job.setPrintable(this, pf2);
            if (job.printDialog()) {
                try {
                    job.print();
                }
                catch (PrinterException e) {
                    JOptionPane.showMessageDialog(this, e);
                }
            }
        }
    }

    /**
     * Prints the chart on a single page.
     *
     * @param g  the graphics context.
     * @param pf  the page format to use.
     * @param pageIndex  the index of the page. If not {@code 0}, nothing
     *                   gets printed.
     *
     * @return The result of printing.
     */
    @Override
    public int print(Graphics g, PageFormat pf, int pageIndex) {

        if (pageIndex != 0) {
            return NO_SUCH_PAGE;
        }
        Graphics2D g2 = (Graphics2D) g;
        double x = pf.getImageableX();
        double y = pf.getImageableY();
        double w = pf.getImageableWidth();
        double h = pf.getImageableHeight();
        this.chart.draw(g2, new Rectangle2D.Double(x, y, w, h), this.anchor,
                null);
        return PAGE_EXISTS;

    }

    /**
     * Adds a listener to the list of objects listening for chart mouse events.
     *
     * @param listener  the listener ({@code null} not permitted).
     */
    public void addChartMouseListener(ChartMouseListener listener) {
        Args.nullNotPermitted(listener, "listener");
        this.chartMouseListeners.add(ChartMouseListener.class, listener);
    }

    /**
     * Removes a listener from the list of objects listening for chart mouse
     * events.
     *
     * @param listener  the listener.
     */
    public void removeChartMouseListener(ChartMouseListener listener) {
        this.chartMouseListeners.remove(ChartMouseListener.class, listener);
    }

    /**
     * Returns an array of the listeners of the given type registered with the
     * panel.
     *
     * @param listenerType  the listener type.
     *
     * @return An array of listeners.
     */
    @Override
    public EventListener[] getListeners(Class listenerType) {
        if (listenerType == ChartMouseListener.class) {
            // fetch listeners from local storage
            return this.chartMouseListeners.getListeners(listenerType);
        }
        else {
            return super.getListeners(listenerType);
        }
    }

    /**
     * Creates a popup menu for the panel.
     *
     * @param properties  include a menu item for the chart property editor.
     * @param save  include a menu item for saving the chart.
     * @param print  include a menu item for printing the chart.
     * @param zoom  include menu items for zooming.
     *
     * @return The popup menu.
     */
    protected JPopupMenu createPopupMenu(boolean properties, boolean save,
            boolean print, boolean zoom) {
        return createPopupMenu(properties, false, save, print, zoom);
    }

    /**
     * Creates a popup menu for the panel.
     *
     * @param properties  include a menu item for the chart property editor.
     * @param copy include a menu item for copying to the clipboard.
     * @param save  include a menu item for saving the chart.
     * @param print  include a menu item for printing the chart.
     * @param zoom  include menu items for zooming.
     *
     * @return The popup menu.
     */
    protected JPopupMenu createPopupMenu(boolean properties,
            boolean copy, boolean save, boolean print, boolean zoom) {

        JPopupMenu result = new JPopupMenu(localizationResources.getString("Chart") + ":");
        boolean separator = false;

        if (properties) {
            JMenuItem propertiesItem = new JMenuItem(
                    localizationResources.getString("Properties..."));
            propertiesItem.setActionCommand(PROPERTIES_COMMAND);
            propertiesItem.addActionListener(this);
            result.add(propertiesItem);
            separator = true;
        }

        if (copy) {
            if (separator) {
                result.addSeparator();
            }
            JMenuItem copyItem = new JMenuItem(
                    localizationResources.getString("Copy"));
            copyItem.setActionCommand(COPY_COMMAND);
            copyItem.addActionListener(this);
            result.add(copyItem);
            separator = !save;
        }

        if (save) {
            if (separator) {
                result.addSeparator();
            }
            JMenu saveSubMenu = new JMenu(localizationResources.getString(
                    "Save_as"));
            JMenuItem pngItem = new JMenuItem(localizationResources.getString(
                    "PNG..."));
            pngItem.setActionCommand("SAVE_AS_PNG");
            pngItem.addActionListener(this);
            saveSubMenu.add(pngItem);
            
            if (createSVGGraphics2D(10, 10) != null) {
                JMenuItem svgItem = new JMenuItem(localizationResources.getString(
                        "SVG..."));
                svgItem.setActionCommand("SAVE_AS_SVG");
                svgItem.addActionListener(this);
                saveSubMenu.add(svgItem);                
            }
            
            if (isOrsonPDFAvailable()) {
                JMenuItem pdfItem = new JMenuItem(
                        localizationResources.getString("PDF..."));
                pdfItem.setActionCommand("SAVE_AS_PDF");
                pdfItem.addActionListener(this);
                saveSubMenu.add(pdfItem);
            }
            result.add(saveSubMenu);
            separator = true;
        }

        if (print) {
            if (separator) {
                result.addSeparator();
            }
            JMenuItem printItem = new JMenuItem(
                    localizationResources.getString("Print..."));
            printItem.setActionCommand(PRINT_COMMAND);
            printItem.addActionListener(this);
            result.add(printItem);
            separator = true;
        }

        if (zoom) {
            if (separator) {
                result.addSeparator();
            }

            JMenu zoomInMenu = new JMenu(
                    localizationResources.getString("Zoom_In"));

            this.zoomInBothMenuItem = new JMenuItem(
                    localizationResources.getString("All_Axes"));
            this.zoomInBothMenuItem.setActionCommand(ZOOM_IN_BOTH_COMMAND);
            this.zoomInBothMenuItem.addActionListener(this);
            zoomInMenu.add(this.zoomInBothMenuItem);

            zoomInMenu.addSeparator();

            this.zoomInDomainMenuItem = new JMenuItem(
                    localizationResources.getString("Domain_Axis"));
            this.zoomInDomainMenuItem.setActionCommand(ZOOM_IN_DOMAIN_COMMAND);
            this.zoomInDomainMenuItem.addActionListener(this);
            zoomInMenu.add(this.zoomInDomainMenuItem);

            this.zoomInRangeMenuItem = new JMenuItem(
                    localizationResources.getString("Range_Axis"));
            this.zoomInRangeMenuItem.setActionCommand(ZOOM_IN_RANGE_COMMAND);
            this.zoomInRangeMenuItem.addActionListener(this);
            zoomInMenu.add(this.zoomInRangeMenuItem);

            result.add(zoomInMenu);

            JMenu zoomOutMenu = new JMenu(
                    localizationResources.getString("Zoom_Out"));

            this.zoomOutBothMenuItem = new JMenuItem(
                    localizationResources.getString("All_Axes"));
            this.zoomOutBothMenuItem.setActionCommand(ZOOM_OUT_BOTH_COMMAND);
            this.zoomOutBothMenuItem.addActionListener(this);
            zoomOutMenu.add(this.zoomOutBothMenuItem);

            zoomOutMenu.addSeparator();

            this.zoomOutDomainMenuItem = new JMenuItem(
                    localizationResources.getString("Domain_Axis"));
            this.zoomOutDomainMenuItem.setActionCommand(
                    ZOOM_OUT_DOMAIN_COMMAND);
            this.zoomOutDomainMenuItem.addActionListener(this);
            zoomOutMenu.add(this.zoomOutDomainMenuItem);

            this.zoomOutRangeMenuItem = new JMenuItem(
                    localizationResources.getString("Range_Axis"));
            this.zoomOutRangeMenuItem.setActionCommand(ZOOM_OUT_RANGE_COMMAND);
            this.zoomOutRangeMenuItem.addActionListener(this);
            zoomOutMenu.add(this.zoomOutRangeMenuItem);

            result.add(zoomOutMenu);

            JMenu autoRangeMenu = new JMenu(
                    localizationResources.getString("Auto_Range"));

            this.zoomResetBothMenuItem = new JMenuItem(
                    localizationResources.getString("All_Axes"));
            this.zoomResetBothMenuItem.setActionCommand(
                    ZOOM_RESET_BOTH_COMMAND);
            this.zoomResetBothMenuItem.addActionListener(this);
            autoRangeMenu.add(this.zoomResetBothMenuItem);

            autoRangeMenu.addSeparator();
            this.zoomResetDomainMenuItem = new JMenuItem(
                    localizationResources.getString("Domain_Axis"));
            this.zoomResetDomainMenuItem.setActionCommand(
                    ZOOM_RESET_DOMAIN_COMMAND);
            this.zoomResetDomainMenuItem.addActionListener(this);
            autoRangeMenu.add(this.zoomResetDomainMenuItem);

            this.zoomResetRangeMenuItem = new JMenuItem(
                    localizationResources.getString("Range_Axis"));
            this.zoomResetRangeMenuItem.setActionCommand(
                    ZOOM_RESET_RANGE_COMMAND);
            this.zoomResetRangeMenuItem.addActionListener(this);
            autoRangeMenu.add(this.zoomResetRangeMenuItem);

            result.addSeparator();
            result.add(autoRangeMenu);

        }

        return result;

    }

    /**
     * The idea is to modify the zooming options depending on the type of chart
     * being displayed by the panel.
     *
     * @param x  horizontal position of the popup.
     * @param y  vertical position of the popup.
     */
    protected void displayPopupMenu(int x, int y) {

        if (this.popup == null) {
            return;
        }

        // go through each zoom menu item and decide whether to
        // enable it...
        boolean isDomainZoomable = false;
        boolean isRangeZoomable = false;
        Plot plot = (this.chart != null ? this.chart.getPlot() : null);
        if (plot instanceof Zoomable) {
            Zoomable z = (Zoomable) plot;
            isDomainZoomable = z.isDomainZoomable();
            isRangeZoomable = z.isRangeZoomable();
        }

        if (this.zoomInDomainMenuItem != null) {
            this.zoomInDomainMenuItem.setEnabled(isDomainZoomable);
        }
        if (this.zoomOutDomainMenuItem != null) {
            this.zoomOutDomainMenuItem.setEnabled(isDomainZoomable);
        }
        if (this.zoomResetDomainMenuItem != null) {
            this.zoomResetDomainMenuItem.setEnabled(isDomainZoomable);
        }

        if (this.zoomInRangeMenuItem != null) {
            this.zoomInRangeMenuItem.setEnabled(isRangeZoomable);
        }
        if (this.zoomOutRangeMenuItem != null) {
            this.zoomOutRangeMenuItem.setEnabled(isRangeZoomable);
        }

        if (this.zoomResetRangeMenuItem != null) {
            this.zoomResetRangeMenuItem.setEnabled(isRangeZoomable);
        }

        if (this.zoomInBothMenuItem != null) {
            this.zoomInBothMenuItem.setEnabled(isDomainZoomable
                    && isRangeZoomable);
        }
        if (this.zoomOutBothMenuItem != null) {
            this.zoomOutBothMenuItem.setEnabled(isDomainZoomable
                    && isRangeZoomable);
        }
        if (this.zoomResetBothMenuItem != null) {
            this.zoomResetBothMenuItem.setEnabled(isDomainZoomable
                    && isRangeZoomable);
        }

        this.popup.show(this, x, y);

    }

    /**
     * Updates the UI for a LookAndFeel change.
     */
    @Override
    public void updateUI() {
        // here we need to update the UI for the popup menu, if the panel
        // has one...
        if (this.popup != null) {
            SwingUtilities.updateComponentTreeUI(this.popup);
        }
        super.updateUI();
    }

    /**
     * Provides serialization support.
     *
     * @param stream  the output stream.
     *
     * @throws IOException  if there is an I/O error.
     */
    private void writeObject(ObjectOutputStream stream) throws IOException {
        stream.defaultWriteObject();
        SerialUtils.writePaint(this.zoomFillPaint, stream);
        SerialUtils.writePaint(this.zoomOutlinePaint, stream);
    }

    /**
     * Provides serialization support.
     *
     * @param stream  the input stream.
     *
     * @throws IOException  if there is an I/O error.
     * @throws ClassNotFoundException  if there is a classpath problem.
     */
    private void readObject(ObjectInputStream stream)
        throws IOException, ClassNotFoundException {
        stream.defaultReadObject();
        this.zoomFillPaint = SerialUtils.readPaint(stream);
        this.zoomOutlinePaint = SerialUtils.readPaint(stream);

        // we create a new but empty chartMouseListeners list
        this.chartMouseListeners = new EventListenerList();

        // register as a listener with sub-components...
        if (this.chart != null) {
            this.chart.addChangeListener(this);
        }

    }

}
<|MERGE_RESOLUTION|>--- conflicted
+++ resolved
@@ -632,13 +632,8 @@
         this.zoomOutlinePaint = Color.BLUE;
         this.zoomFillPaint = new Color(0, 0, 255, 63);
 
-<<<<<<< HEAD
         this.moveChartEntityFillPaint = new Color(0, 0, 0, 63);
 
-        this.panMask = InputEvent.CTRL_MASK;
-=======
-        this.panMask = InputEvent.CTRL_DOWN_MASK;
->>>>>>> 9a268b79
         // for MacOSX we can't use the CTRL key for mouse drags, see:
         // http://developer.apple.com/qa/qa2004/qa1362.html
         String osName = System.getProperty("os.name").toLowerCase();
@@ -3289,4 +3284,4 @@
 
     }
 
-}
+}