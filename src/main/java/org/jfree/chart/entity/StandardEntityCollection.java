--- conflicted
+++ resolved
@@ -1,9 +1,8 @@
-<<<<<<< HEAD
 /* ===========================================================
  * JFreeChart : a free chart library for the Java(tm) platform
  * ===========================================================
  *
- * (C) Copyright 2000-2020, by Object Refinery Limited and Contributors.
+ * (C) Copyright 2000-2021, by Object Refinery Limited and Contributors.
  *
  * Project Info:  http://www.jfree.org/jfreechart/index.html
  *
@@ -28,7 +27,7 @@
  * -----------------------------
  * StandardEntityCollection.java
  * -----------------------------
- * (C) Copyright 2001-2020, by Object Refinery Limited.
+ * (C) Copyright 2001-2021, by Object Refinery Limited.
  *
  * Original Author:  David Gilbert (for Object Refinery Limited);
  * Contributor(s):   -;
@@ -43,9 +42,10 @@
 import java.util.Collections;
 import java.util.Iterator;
 import java.util.List;
-import org.jfree.chart.util.ObjectUtils;
-import org.jfree.chart.util.Args;
-import org.jfree.chart.util.PublicCloneable;
+import java.util.Objects;
+
+import org.jfree.chart.internal.Args;
+import org.jfree.chart.api.PublicCloneable;
 
 /**
  * A standard implementation of the {@link EntityCollection} interface.
@@ -175,9 +175,16 @@
         }
         if (obj instanceof StandardEntityCollection) {
             StandardEntityCollection that = (StandardEntityCollection) obj;
-            return ObjectUtils.equal(this.entities, that.entities);
+            return Objects.equals(this.entities, that.entities);
         }
         return false;
+    }
+
+    @Override
+    public int hashCode(){
+        int hash = 5;
+        hash = 29 * hash + Objects.hashCode(this.entities);
+        return hash;
     }
 
     /**
@@ -199,215 +206,4 @@
         return clone;
     }
 
-}
-=======
-/* ===========================================================
- * JFreeChart : a free chart library for the Java(tm) platform
- * ===========================================================
- *
- * (C) Copyright 2000-2021, by Object Refinery Limited and Contributors.
- *
- * Project Info:  http://www.jfree.org/jfreechart/index.html
- *
- * This library is free software; you can redistribute it and/or modify it
- * under the terms of the GNU Lesser General Public License as published by
- * the Free Software Foundation; either version 2.1 of the License, or
- * (at your option) any later version.
- *
- * This library is distributed in the hope that it will be useful, but
- * WITHOUT ANY WARRANTY; without even the implied warranty of MERCHANTABILITY
- * or FITNESS FOR A PARTICULAR PURPOSE. See the GNU Lesser General Public
- * License for more details.
- *
- * You should have received a copy of the GNU Lesser General Public
- * License along with this library; if not, write to the Free Software
- * Foundation, Inc., 51 Franklin Street, Fifth Floor, Boston, MA  02110-1301,
- * USA.
- *
- * [Oracle and Java are registered trademarks of Oracle and/or its affiliates. 
- * Other names may be trademarks of their respective owners.]
- *
- * -----------------------------
- * StandardEntityCollection.java
- * -----------------------------
- * (C) Copyright 2001-2021, by Object Refinery Limited.
- *
- * Original Author:  David Gilbert (for Object Refinery Limited);
- * Contributor(s):   -;
- *
- */
-
-package org.jfree.chart.entity;
-
-import java.io.Serializable;
-import java.util.ArrayList;
-import java.util.Collection;
-import java.util.Collections;
-import java.util.Iterator;
-import java.util.List;
-import java.util.Objects;
-
-import org.jfree.chart.internal.Args;
-import org.jfree.chart.api.PublicCloneable;
-
-/**
- * A standard implementation of the {@link EntityCollection} interface.
- */
-public class StandardEntityCollection implements EntityCollection,
-        Cloneable, PublicCloneable, Serializable {
-
-    /** For serialization. */
-    private static final long serialVersionUID = 5384773031184897047L;
-
-    /** Storage for the entities. */
-    private List<ChartEntity> entities;
-
-    /**
-     * Constructs a new entity collection (initially empty).
-     */
-    public StandardEntityCollection() {
-        this.entities = new ArrayList<>();
-    }
-
-    /**
-     * Returns the number of entities in the collection.
-     *
-     * @return The entity count.
-     */
-    @Override
-    public int getEntityCount() {
-        return this.entities.size();
-    }
-
-    /**
-     * Returns a chart entity from the collection.
-     *
-     * @param index  the entity index.
-     *
-     * @return The entity.
-     *
-     * @see #add(ChartEntity)
-     */
-    @Override
-    public ChartEntity getEntity(int index) {
-        return this.entities.get(index);
-    }
-
-    /**
-     * Clears all the entities from the collection.
-     */
-    @Override
-    public void clear() {
-        this.entities.clear();
-    }
-
-    /**
-     * Adds an entity to the collection.
-     *
-     * @param entity  the entity ({@code null} not permitted).
-     */
-    @Override
-    public void add(ChartEntity entity) {
-        Args.nullNotPermitted(entity, "entity");
-        this.entities.add(entity);
-    }
-
-    /**
-     * Adds all the entities from the specified collection.
-     *
-     * @param collection  the collection of entities ({@code null} not
-     *     permitted).
-     */
-    @Override
-    public void addAll(EntityCollection collection) {
-        this.entities.addAll(collection.getEntities());
-    }
-
-    /**
-     * Returns the last entity in the list with an area that encloses the
-     * specified coordinates, or {@code null} if there is no such entity.
-     *
-     * @param x  the x coordinate.
-     * @param y  the y coordinate.
-     *
-     * @return The entity (possibly {@code null}).
-     */
-    @Override
-    public ChartEntity getEntity(double x, double y) {
-        int entityCount = this.entities.size();
-        for (int i = entityCount - 1; i >= 0; i--) {
-            ChartEntity entity = this.entities.get(i);
-            if (entity.getArea().contains(x, y)) {
-                return entity;
-            }
-        }
-        return null;
-    }
-
-    /**
-     * Returns the entities in an unmodifiable collection.
-     *
-     * @return The entities.
-     */
-    @Override
-    public Collection<ChartEntity> getEntities() {
-        return Collections.unmodifiableCollection(this.entities);
-    }
-
-    /**
-     * Returns an iterator for the entities in the collection.
-     *
-     * @return An iterator.
-     */
-    @Override
-    public Iterator<ChartEntity> iterator() {
-        return this.entities.iterator();
-    }
-
-    /**
-     * Tests this object for equality with an arbitrary object.
-     *
-     * @param obj  the object to test against ({@code null} permitted).
-     *
-     * @return A boolean.
-     */
-    @Override
-    public boolean equals(Object obj) {
-        if (obj == this) {
-            return true;
-        }
-        if (obj instanceof StandardEntityCollection) {
-            StandardEntityCollection that = (StandardEntityCollection) obj;
-            return Objects.equals(this.entities, that.entities);
-        }
-        return false;
-    }
-
-    @Override
-    public int hashCode(){
-        int hash = 5;
-        hash = 29 * hash + Objects.hashCode(this.entities);
-        return hash;
-    }
-
-    /**
-     * Returns a clone of this entity collection.
-     *
-     * @return A clone.
-     *
-     * @throws CloneNotSupportedException if the object cannot be cloned.
-     */
-    @Override
-    public Object clone() throws CloneNotSupportedException {
-        StandardEntityCollection clone
-                = (StandardEntityCollection) super.clone();
-        clone.entities = new ArrayList<>(this.entities.size());
-        for (int i = 0; i < this.entities.size(); i++) {
-            ChartEntity entity = this.entities.get(i);
-            clone.entities.add((ChartEntity) entity.clone());
-        }
-        return clone;
-    }
-
-}
->>>>>>> 9dbb5116
+}