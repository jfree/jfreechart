/* ===========================================================
 * JFreeChart : a free chart library for the Java(tm) platform
 * ===========================================================
 *
 * (C) Copyright 2000-2021, by David Gilbert and Contributors.
 *
 * Project Info:  http://www.jfree.org/jfreechart/index.html
 *
 * This library is free software; you can redistribute it and/or modify it
 * under the terms of the GNU Lesser General Public License as published by
 * the Free Software Foundation; either version 2.1 of the License, or
 * (at your option) any later version.
 *
 * This library is distributed in the hope that it will be useful, but
 * WITHOUT ANY WARRANTY; without even the implied warranty of MERCHANTABILITY
 * or FITNESS FOR A PARTICULAR PURPOSE. See the GNU Lesser General Public
 * License for more details.
 *
 * You should have received a copy of the GNU Lesser General Public
 * License along with this library; if not, write to the Free Software
 * Foundation, Inc., 51 Franklin Street, Fifth Floor, Boston, MA  02110-1301,
 * USA.
 *
 * [Oracle and Java are registered trademarks of Oracle and/or its affiliates. 
 * Other names may be trademarks of their respective owners.]
 *
 * ---------------
 * FlowEntity.java
 * ---------------
 * (C) Copyright 2021, by David Gilbert and Contributors.
 *
 * Original Author:  David Gilbert;
 * Contributor(s):   Tracy Hiltbrand (equals/hashCode comply with EqualsVerifier);
 *
 */

package org.jfree.chart.entity;

import org.jfree.chart.plot.flow.FlowPlot;
import org.jfree.chart.util.Args;
import org.jfree.data.flow.FlowKey;

import java.awt.*;
import java.util.Objects;

/**
 * A chart entity representing the flow between two nodes in a {@link FlowPlot}.
 * 
 * @since 1.5.3
 */
public class FlowEntity extends ChartEntity {

    private FlowKey key;
    
    /**
     * Creates a new instance.
     * 
     * @param key  the key identifying the flow ({@code null} not permitted).
     * @param area  the outline of the entity ({@code null} not permitted).
     * @param toolTipText  the tool tip text.
     * @param urlText  the URL text.
     */
    public FlowEntity(FlowKey key, Shape area, String toolTipText, String urlText) {
        super(area, toolTipText, urlText);
        Args.nullNotPermitted(key, "key");
        this.key = key;
    }
    
    /**
     * Returns the key identifying the flow.
     * 
     * @return The flow key (never {@code null}). 
     */
    public FlowKey getKey() {
        return this.key;
    }

    /**
     * Returns a string representation of this instance, primarily for 
     * debugging purposes.
     * 
     * @return A string. 
     */
    @Override
    public String toString() {
        return "[FlowEntity: " + this.key + "]";
    }

    /**
     * Tests this instance for equality with an arbitrary object.
     * 
     * @param obj  the object ({@code null} permitted).
     * 
     * @return A boolean. 
     */
    @Override
    public boolean equals(Object obj) {
        if (!(obj instanceof FlowEntity)) {
            return false;
        }
        FlowEntity that = (FlowEntity) obj;
        if (!java.util.Objects.equals(this.key, that.key)) {
            return false;
        }
        // fix the "equals not symmetric" problem
        if (that.canEqual(this) == false) {
            return false;
        }

        return super.equals(obj);
    }

    /**
     * Ensures symmetry between super/subclass implementations of equals. For
     * more detail, see http://jqno.nl/equalsverifier/manual/inheritance.
     *
     * @param other Object
     * 
     * @return true ONLY if the parameter is THIS class type
     */
    @Override
    public boolean canEqual(Object other) {
        // fix the "equals not symmetric" problem
        return (other instanceof FlowEntity);
    }

    @Override
    public boolean canEqual(Object other) {
        return (other instanceof FlowEntity);
    }

    @Override
    public int hashCode() {
<<<<<<< HEAD
        int hash = super.hashCode(); // equals calls superclass, hashCode must also
=======
        int hash = super.hashCode();
>>>>>>> a4d21927
        hash = 79 * hash + Objects.hashCode(this.key);
        return hash;
    }

}<|MERGE_RESOLUTION|>--- conflicted
+++ resolved
@@ -36,12 +36,11 @@
 
 package org.jfree.chart.entity;
 
+import java.awt.Shape;
+import java.util.Objects;
 import org.jfree.chart.plot.flow.FlowPlot;
 import org.jfree.chart.util.Args;
 import org.jfree.data.flow.FlowKey;
-
-import java.awt.*;
-import java.util.Objects;
 
 /**
  * A chart entity representing the flow between two nodes in a {@link FlowPlot}.
@@ -125,17 +124,8 @@
     }
 
     @Override
-    public boolean canEqual(Object other) {
-        return (other instanceof FlowEntity);
-    }
-
-    @Override
     public int hashCode() {
-<<<<<<< HEAD
-        int hash = super.hashCode(); // equals calls superclass, hashCode must also
-=======
         int hash = super.hashCode();
->>>>>>> a4d21927
         hash = 79 * hash + Objects.hashCode(this.key);
         return hash;
     }
